#![allow(clippy::arithmetic_side_effects, clippy::unwrap_used)]

use frame_support::{
    assert_ok, derive_impl, parameter_types,
    traits::{Everything, Hooks, PrivilegeCmp},
    weights,
};
use frame_system as system;
use frame_system::{limits, EnsureNever, EnsureRoot};
use sp_consensus_aura::sr25519::AuthorityId as AuraId;
use sp_core::U256;
use sp_core::{ConstU64, H256};
use sp_runtime::{
    testing::TestXt,
    traits::{BlakeTwo256, ConstU32, IdentityLookup},
    BuildStorage, KeyTypeId, Perbill,
};
use sp_std::cmp::Ordering;
use sp_weights::Weight;

type Block = frame_system::mocking::MockBlock<Test>;

// Configure a mock runtime to test the pallet.
frame_support::construct_runtime!(
    pub enum Test {
        System: frame_system = 1,
        Balances: pallet_balances = 2,
        AdminUtils: crate = 3,
        SubtensorModule: pallet_subtensor::{Pallet, Call, Storage, Event<T>, Error<T>} = 4,
        Scheduler: pallet_scheduler::{Pallet, Call, Storage, Event<T>} = 5,
<<<<<<< HEAD
        EVMChainId: pallet_evm_chain_id = 6,
=======
        Drand: pallet_drand::{Pallet, Call, Storage, Event<T>} = 6,
>>>>>>> e19501dd
    }
);

#[allow(dead_code)]
pub type SubtensorCall = pallet_subtensor::Call<Test>;

#[allow(dead_code)]
pub type SubtensorEvent = pallet_subtensor::Event<Test>;

#[allow(dead_code)]
pub type BalanceCall = pallet_balances::Call<Test>;

#[allow(dead_code)]
pub type TestRuntimeCall = frame_system::Call<Test>;

parameter_types! {
    pub const BlockHashCount: u64 = 250;
    pub const SS58Prefix: u8 = 42;
}

#[allow(dead_code)]
pub type AccountId = U256;

// The address format for describing accounts.
#[allow(dead_code)]
pub type Address = AccountId;

// Balance of an account.
#[allow(dead_code)]
pub type Balance = u64;

// An index to a block.
#[allow(dead_code)]
pub type BlockNumber = u64;

pub type TestAuthId = test_crypto::TestAuthId;
pub type Index = u64;
pub type UncheckedExtrinsic = TestXt<RuntimeCall, ()>;

parameter_types! {
    pub const InitialMinAllowedWeights: u16 = 0;
    pub const InitialEmissionValue: u16 = 0;
    pub const InitialMaxWeightsLimit: u16 = u16::MAX;
    pub BlockWeights: limits::BlockWeights = limits::BlockWeights::simple_max(weights::Weight::from_parts(1024, 0));
    pub const ExistentialDeposit: Balance = 1;
    pub const TransactionByteFee: Balance = 100;
    pub const SDebug:u64 = 1;
    pub const InitialRho: u16 = 30;
    pub const InitialKappa: u16 = 32_767;
    pub const InitialTempo: u16 = 0;
    pub const SelfOwnership: u64 = 2;
    pub const InitialImmunityPeriod: u16 = 2;
    pub const InitialMaxAllowedUids: u16 = 2;
    pub const InitialBondsMovingAverage: u64 = 900_000;
    pub const InitialStakePruningMin: u16 = 0;
    pub const InitialFoundationDistribution: u64 = 0;
    pub const InitialDefaultDelegateTake: u16 = 11_796; // 18% honest number.
    pub const InitialMinDelegateTake: u16 = 5_898; // 9%;
    pub const InitialDefaultChildKeyTake: u16 = 0; // Allow 0 %
    pub const InitialMinChildKeyTake: u16 = 0; // Allow 0 %
    pub const InitialMaxChildKeyTake: u16 = 11_796; // 18 %;
    pub const InitialWeightsVersionKey: u16 = 0;
    pub const InitialServingRateLimit: u64 = 0; // No limit.
    pub const InitialTxRateLimit: u64 = 0; // Disable rate limit for testing
    pub const InitialTxDelegateTakeRateLimit: u64 = 0; // Disable rate limit for testing
    pub const InitialTxChildKeyTakeRateLimit: u64 = 0; // Disable rate limit for testing
    pub const InitialBurn: u64 = 0;
    pub const InitialMinBurn: u64 = 0;
    pub const InitialMaxBurn: u64 = 1_000_000_000;
    pub const InitialValidatorPruneLen: u64 = 0;
    pub const InitialScalingLawPower: u16 = 50;
    pub const InitialMaxAllowedValidators: u16 = 100;
    pub const InitialIssuance: u64 = 0;
    pub const InitialDifficulty: u64 = 10000;
    pub const InitialActivityCutoff: u16 = 5000;
    pub const InitialAdjustmentInterval: u16 = 100;
    pub const InitialAdjustmentAlpha: u64 = 0; // no weight to previous value.
    pub const InitialMaxRegistrationsPerBlock: u16 = 3;
    pub const InitialTargetRegistrationsPerInterval: u16 = 2;
    pub const InitialPruningScore : u16 = u16::MAX;
    pub const InitialRegistrationRequirement: u16 = u16::MAX; // Top 100%
    pub const InitialMinDifficulty: u64 = 1;
    pub const InitialMaxDifficulty: u64 = u64::MAX;
    pub const InitialRAORecycledForRegistration: u64 = 0;
    pub const InitialSenateRequiredStakePercentage: u64 = 2; // 2 percent of total stake
    pub const InitialNetworkImmunityPeriod: u64 = 7200 * 7;
    pub const InitialNetworkMinAllowedUids: u16 = 128;
    pub const InitialNetworkMinLockCost: u64 = 100_000_000_000;
    pub const InitialSubnetOwnerCut: u16 = 0; // 0%. 100% of rewards go to validators + miners.
    pub const InitialNetworkLockReductionInterval: u64 = 2; // 2 blocks.
    pub const InitialSubnetLimit: u16 = 10; // Max 10 subnets.
    pub const InitialNetworkRateLimit: u64 = 0;
    pub const InitialTargetStakesPerInterval: u16 = 1;
    pub const InitialKeySwapCost: u64 = 1_000_000_000;
    pub const InitialAlphaHigh: u16 = 58982; // Represents 0.9 as per the production default
    pub const InitialAlphaLow: u16 = 45875; // Represents 0.7 as per the production default
    pub const InitialLiquidAlphaOn: bool = false; // Default value for LiquidAlphaOn
    pub const InitialHotkeyEmissionTempo: u64 = 1;
    pub const InitialNetworkMaxStake: u64 = u64::MAX; // Maximum possible value for u64, this make the make stake infinity
    pub const InitialColdkeySwapScheduleDuration: u64 = 5 * 24 * 60 * 60 / 12; // 5 days
    pub const InitialDissolveNetworkScheduleDuration: u64 = 5 * 24 * 60 * 60 / 12; // 5 days
}

impl pallet_subtensor::Config for Test {
    type RuntimeEvent = RuntimeEvent;
    type RuntimeCall = RuntimeCall;
    type Currency = Balances;
    type InitialIssuance = InitialIssuance;
    type SudoRuntimeCall = TestRuntimeCall;
    type CouncilOrigin = EnsureNever<AccountId>;
    type SenateMembers = ();
    type TriumvirateInterface = ();
    type Scheduler = Scheduler;
    type InitialMinAllowedWeights = InitialMinAllowedWeights;
    type InitialEmissionValue = InitialEmissionValue;
    type InitialMaxWeightsLimit = InitialMaxWeightsLimit;
    type InitialTempo = InitialTempo;
    type InitialDifficulty = InitialDifficulty;
    type InitialAdjustmentInterval = InitialAdjustmentInterval;
    type InitialAdjustmentAlpha = InitialAdjustmentAlpha;
    type InitialTargetRegistrationsPerInterval = InitialTargetRegistrationsPerInterval;
    type InitialRho = InitialRho;
    type InitialKappa = InitialKappa;
    type InitialMaxAllowedUids = InitialMaxAllowedUids;
    type InitialValidatorPruneLen = InitialValidatorPruneLen;
    type InitialScalingLawPower = InitialScalingLawPower;
    type InitialImmunityPeriod = InitialImmunityPeriod;
    type InitialActivityCutoff = InitialActivityCutoff;
    type InitialMaxRegistrationsPerBlock = InitialMaxRegistrationsPerBlock;
    type InitialPruningScore = InitialPruningScore;
    type InitialBondsMovingAverage = InitialBondsMovingAverage;
    type InitialMaxAllowedValidators = InitialMaxAllowedValidators;
    type InitialDefaultDelegateTake = InitialDefaultDelegateTake;
    type InitialMinDelegateTake = InitialMinDelegateTake;
    type InitialDefaultChildKeyTake = InitialDefaultChildKeyTake;
    type InitialMinChildKeyTake = InitialMinChildKeyTake;
    type InitialMaxChildKeyTake = InitialMaxChildKeyTake;
    type InitialWeightsVersionKey = InitialWeightsVersionKey;
    type InitialMaxDifficulty = InitialMaxDifficulty;
    type InitialMinDifficulty = InitialMinDifficulty;
    type InitialServingRateLimit = InitialServingRateLimit;
    type InitialTxRateLimit = InitialTxRateLimit;
    type InitialTxDelegateTakeRateLimit = InitialTxDelegateTakeRateLimit;
    type InitialTxChildKeyTakeRateLimit = InitialTxChildKeyTakeRateLimit;
    type InitialBurn = InitialBurn;
    type InitialMaxBurn = InitialMaxBurn;
    type InitialMinBurn = InitialMinBurn;
    type InitialRAORecycledForRegistration = InitialRAORecycledForRegistration;
    type InitialSenateRequiredStakePercentage = InitialSenateRequiredStakePercentage;
    type InitialNetworkImmunityPeriod = InitialNetworkImmunityPeriod;
    type InitialNetworkMinAllowedUids = InitialNetworkMinAllowedUids;
    type InitialNetworkMinLockCost = InitialNetworkMinLockCost;
    type InitialSubnetOwnerCut = InitialSubnetOwnerCut;
    type InitialNetworkLockReductionInterval = InitialNetworkLockReductionInterval;
    type InitialSubnetLimit = InitialSubnetLimit;
    type InitialNetworkRateLimit = InitialNetworkRateLimit;
    type InitialTargetStakesPerInterval = InitialTargetStakesPerInterval;
    type KeySwapCost = InitialKeySwapCost;
    type AlphaHigh = InitialAlphaHigh;
    type AlphaLow = InitialAlphaLow;
    type LiquidAlphaOn = InitialLiquidAlphaOn;
    type InitialHotkeyEmissionTempo = InitialHotkeyEmissionTempo;
    type InitialNetworkMaxStake = InitialNetworkMaxStake;
    type Preimages = ();
    type InitialColdkeySwapScheduleDuration = InitialColdkeySwapScheduleDuration;
    type InitialDissolveNetworkScheduleDuration = InitialDissolveNetworkScheduleDuration;
}

#[derive_impl(frame_system::config_preludes::TestDefaultConfig)]
impl system::Config for Test {
    type BaseCallFilter = Everything;
    type BlockWeights = ();
    type BlockLength = ();
    type DbWeight = ();
    type RuntimeOrigin = RuntimeOrigin;
    type RuntimeCall = RuntimeCall;
    type Hash = H256;
    type Hashing = BlakeTwo256;
    type AccountId = U256;
    type Lookup = IdentityLookup<Self::AccountId>;
    type RuntimeEvent = RuntimeEvent;
    type BlockHashCount = BlockHashCount;
    type Version = ();
    type PalletInfo = PalletInfo;
    type AccountData = pallet_balances::AccountData<u64>;
    type OnNewAccount = ();
    type OnKilledAccount = ();
    type SystemWeightInfo = ();
    type SS58Prefix = SS58Prefix;
    type OnSetCode = ();
    type MaxConsumers = frame_support::traits::ConstU32<16>;
    type Block = Block;
    type Nonce = u64;
}

#[derive_impl(pallet_balances::config_preludes::TestDefaultConfig)]
impl pallet_balances::Config for Test {
    type MaxLocks = ();
    type MaxReserves = ();
    type ReserveIdentifier = [u8; 8];
    type Balance = u64;
    type RuntimeEvent = RuntimeEvent;
    type DustRemoval = ();
    type ExistentialDeposit = ConstU64<1>;
    type AccountStore = System;
    type WeightInfo = ();
    type FreezeIdentifier = ();
    type MaxFreezes = ();
    type RuntimeHoldReason = ();
}

pub struct OriginPrivilegeCmp;

impl PrivilegeCmp<OriginCaller> for OriginPrivilegeCmp {
    fn cmp_privilege(_left: &OriginCaller, _right: &OriginCaller) -> Option<Ordering> {
        None
    }
}

impl crate::Config for Test {
    type RuntimeEvent = RuntimeEvent;
    type AuthorityId = AuraId;
    type MaxAuthorities = ConstU32<32>;
    type Aura = ();
    type Balance = Balance;
    type WeightInfo = ();
}

parameter_types! {
    pub MaximumSchedulerWeight: Weight = Perbill::from_percent(80) *
        BlockWeights::get().max_block;
    pub const MaxScheduledPerBlock: u32 = 50;
    pub const NoPreimagePostponement: Option<u32> = Some(10);
}

impl pallet_scheduler::Config for Test {
    type RuntimeOrigin = RuntimeOrigin;
    type RuntimeEvent = RuntimeEvent;
    type PalletsOrigin = OriginCaller;
    type RuntimeCall = RuntimeCall;
    type MaximumWeight = MaximumSchedulerWeight;
    type ScheduleOrigin = EnsureRoot<AccountId>;
    type MaxScheduledPerBlock = MaxScheduledPerBlock;
    type WeightInfo = pallet_scheduler::weights::SubstrateWeight<Test>;
    type OriginPrivilegeCmp = OriginPrivilegeCmp;
    type Preimages = ();
}

<<<<<<< HEAD
impl pallet_evm_chain_id::Config for Test {}
=======
impl pallet_drand::Config for Test {
    type RuntimeEvent = RuntimeEvent;
    type WeightInfo = pallet_drand::weights::SubstrateWeight<Test>;
    type AuthorityId = TestAuthId;
    type Verifier = pallet_drand::verifier::QuicknetVerifier;
    type UnsignedPriority = ConstU64<{ 1 << 20 }>;
    type HttpFetchTimeout = ConstU64<1_000>;
}

impl frame_system::offchain::SigningTypes for Test {
    type Public = test_crypto::Public;
    type Signature = test_crypto::Signature;
}

pub const KEY_TYPE: KeyTypeId = KeyTypeId(*b"test");

mod test_crypto {
    use super::KEY_TYPE;
    use sp_core::sr25519::{Public as Sr25519Public, Signature as Sr25519Signature};
    use sp_core::U256;
    use sp_runtime::{
        app_crypto::{app_crypto, sr25519},
        traits::IdentifyAccount,
    };

    app_crypto!(sr25519, KEY_TYPE);

    pub struct TestAuthId;

    impl frame_system::offchain::AppCrypto<Public, Signature> for TestAuthId {
        type RuntimeAppPublic = Public;
        type GenericSignature = Sr25519Signature;
        type GenericPublic = Sr25519Public;
    }

    impl IdentifyAccount for Public {
        type AccountId = U256;

        fn into_account(self) -> U256 {
            let mut bytes = [0u8; 32];
            bytes.copy_from_slice(self.as_ref());
            U256::from_big_endian(&bytes)
        }
    }
}

impl frame_system::offchain::CreateSignedTransaction<pallet_drand::Call<Test>> for Test {
    fn create_transaction<C: frame_system::offchain::AppCrypto<Self::Public, Self::Signature>>(
        call: RuntimeCall,
        _public: Self::Public,
        _account: Self::AccountId,
        nonce: Index,
    ) -> Option<(
        RuntimeCall,
        <UncheckedExtrinsic as sp_runtime::traits::Extrinsic>::SignaturePayload,
    )> {
        Some((call, (nonce, ())))
    }
}

impl<C> frame_system::offchain::SendTransactionTypes<C> for Test
where
    RuntimeCall: From<C>,
{
    type Extrinsic = UncheckedExtrinsic;
    type OverarchingCall = RuntimeCall;
}
>>>>>>> e19501dd

// Build genesis storage according to the mock runtime.
pub fn new_test_ext() -> sp_io::TestExternalities {
    sp_tracing::try_init_simple();
    let t = frame_system::GenesisConfig::<Test>::default()
        .build_storage()
        .unwrap();
    let mut ext = sp_io::TestExternalities::new(t);
    ext.execute_with(|| System::set_block_number(1));
    ext
}

#[allow(dead_code)]
pub(crate) fn run_to_block(n: u64) {
    while System::block_number() < n {
        SubtensorModule::on_finalize(System::block_number());
        System::on_finalize(System::block_number());
        System::set_block_number(System::block_number() + 1);
        System::on_initialize(System::block_number());
        SubtensorModule::on_initialize(System::block_number());
    }
}

#[allow(dead_code)]
pub fn register_ok_neuron(
    netuid: u16,
    hotkey_account_id: U256,
    coldkey_account_id: U256,
    start_nonce: u64,
) {
    let block_number: u64 = SubtensorModule::get_current_block_as_u64();
    let (nonce, work): (u64, Vec<u8>) = SubtensorModule::create_work_for_block_number(
        netuid,
        block_number,
        start_nonce,
        &hotkey_account_id,
    );
    let result = SubtensorModule::register(
        <<Test as frame_system::Config>::RuntimeOrigin>::signed(hotkey_account_id),
        netuid,
        block_number,
        nonce,
        work,
        hotkey_account_id,
        coldkey_account_id,
    );
    assert_ok!(result);
    log::info!(
        "Register ok neuron: netuid: {:?}, coldkey: {:?}, hotkey: {:?}",
        netuid,
        hotkey_account_id,
        coldkey_account_id
    );
}

#[allow(dead_code)]
pub fn add_network(netuid: u16, tempo: u16) {
    SubtensorModule::init_new_network(netuid, tempo);
    SubtensorModule::set_network_registration_allowed(netuid, true);
    SubtensorModule::set_network_pow_registration_allowed(netuid, true);
}<|MERGE_RESOLUTION|>--- conflicted
+++ resolved
@@ -28,11 +28,8 @@
         AdminUtils: crate = 3,
         SubtensorModule: pallet_subtensor::{Pallet, Call, Storage, Event<T>, Error<T>} = 4,
         Scheduler: pallet_scheduler::{Pallet, Call, Storage, Event<T>} = 5,
-<<<<<<< HEAD
-        EVMChainId: pallet_evm_chain_id = 6,
-=======
         Drand: pallet_drand::{Pallet, Call, Storage, Event<T>} = 6,
->>>>>>> e19501dd
+        EVMChainId: pallet_evm_chain_id = 7,
     }
 );
 
@@ -281,9 +278,7 @@
     type Preimages = ();
 }
 
-<<<<<<< HEAD
 impl pallet_evm_chain_id::Config for Test {}
-=======
 impl pallet_drand::Config for Test {
     type RuntimeEvent = RuntimeEvent;
     type WeightInfo = pallet_drand::weights::SubstrateWeight<Test>;
@@ -351,7 +346,6 @@
     type Extrinsic = UncheckedExtrinsic;
     type OverarchingCall = RuntimeCall;
 }
->>>>>>> e19501dd
 
 // Build genesis storage according to the mock runtime.
 pub fn new_test_ext() -> sp_io::TestExternalities {
