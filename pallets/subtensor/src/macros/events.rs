--- conflicted
+++ resolved
@@ -294,7 +294,6 @@
         /// (coldkey, hotkey, amount, subnet_id)
         AlphaBurned(T::AccountId, T::AccountId, u64, u16),
 
-<<<<<<< HEAD
         /// An EVM key has been associated with a hotkey.
         EvmKeyAssociated {
             /// The subnet that the hotkey belongs to.
@@ -306,7 +305,7 @@
             /// The block where the association happened.
             block_associated: u64,
         },
-=======
+
         /// CRV3 Weights have been successfully revealed.
         ///
         /// - **netuid**: The network identifier.
@@ -324,6 +323,5 @@
         /// - **netuid**: The network identifier.
         /// - **Enabled**: Is Commit-Reveal enabled.
         CommitRevealEnabled(u16, bool),
->>>>>>> c3d85bd6
     }
 }