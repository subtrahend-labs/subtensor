use frame_support::pallet_macros::pallet_section;

/// A [`pallet_section`] that defines the errors for a pallet.
/// This can later be imported into the pallet using [`import_section`].
#[pallet_section]
mod errors {
    #[pallet::error]
    pub enum Error<T> {
        /// The subnet does not exist.
        SubNetworkDoesNotExist,
        /// The root network does not exist.
        RootNetworkDoesNotExist,
        /// The user is trying to serve an axon which is not of type 4 (IPv4) or 6 (IPv6).
        InvalidIpType,
        /// An invalid IP address is passed to the serve function.
        InvalidIpAddress,
        /// An invalid port is passed to the serve function.
        InvalidPort,
        /// The hotkey is not registered in subnet
        HotKeyNotRegisteredInSubNet,
        /// The hotkey does not exists
        HotKeyAccountNotExists,
        /// The hotkey is not registered in any subnet.
        HotKeyNotRegisteredInNetwork,
        /// Request to stake, unstake or subscribe is made by a coldkey that is not associated with
        /// the hotkey account.
        NonAssociatedColdKey,
        /// The hotkey is not a delegate and the signer is not the owner of the hotkey.
        HotKeyNotDelegateAndSignerNotOwnHotKey,
        /// Stake amount to withdraw is zero.
        StakeToWithdrawIsZero,
        /// The caller is requesting removing more stake than there exists in the staking account.
        /// See: "[remove_stake()]".
        NotEnoughStakeToWithdraw,
        /// The caller is requesting to set weights but the caller has less than minimum stake
        /// required to set weights (less than WeightsMinStake).
        NotEnoughStakeToSetWeights,
        /// The caller is requesting adding more stake than there exists in the coldkey account.
        /// See: "[add_stake()]"
        NotEnoughBalanceToStake,
        /// The caller is trying to add stake, but for some reason the requested amount could not be
        /// withdrawn from the coldkey account.
        BalanceWithdrawalError,
        /// Unsuccessfully withdraw, balance could be zero (can not make account exist) after
        /// withdrawal.
        ZeroBalanceAfterWithdrawn,
        /// The caller is attempting to set non-self weights without being a permitted validator.
        NeuronNoValidatorPermit,
        /// The caller is attempting to set the weight keys and values but these vectors have
        /// different size.
        WeightVecNotEqualSize,
        /// The caller is attempting to set weights with duplicate UIDs in the weight matrix.
        DuplicateUids,
        /// The caller is attempting to set weight to at least one UID that does not exist in the
        /// metagraph.
        UidVecContainInvalidOne,
        /// The dispatch is attempting to set weights on chain with fewer elements than are allowed.
        WeightVecLengthIsLow,
        /// Number of registrations in this block exceeds the allowed number (i.e., exceeds the
        /// subnet hyperparameter "max_regs_per_block").
        TooManyRegistrationsThisBlock,
        /// The caller is requesting registering a neuron which already exists in the active set.
        HotKeyAlreadyRegisteredInSubNet,
        /// The new hotkey is the same as old one
        NewHotKeyIsSameWithOld,
        /// The supplied PoW hash block is in the future or negative.
        InvalidWorkBlock,
        /// The supplied PoW hash block does not meet the network difficulty.
        InvalidDifficulty,
        /// The supplied PoW hash seal does not match the supplied work.
        InvalidSeal,
        /// The dispatch is attempting to set weights on chain with weight value exceeding the
        /// MaxWeightLimit (max_weight_limit subnet hyperparameter).
        MaxWeightExceeded,
        /// The hotkey is attempting to become a delegate when the hotkey is already a delegate.
        HotKeyAlreadyDelegate,
        /// A transactor exceeded the rate limit for setting weights.
        SettingWeightsTooFast,
        /// A validator is attempting to set weights from a validator with incorrect weight version.
        IncorrectWeightVersionKey,
        /// An axon or prometheus serving exceeded the rate limit for a registered neuron.
        ServingRateLimitExceeded,
        /// The caller is attempting to set weights with more UIDs than allowed.
        UidsLengthExceedUidsInSubNet, // 32
        /// A transactor exceeded the rate limit for add network transaction.
        NetworkTxRateLimitExceeded,
        /// A transactor exceeded the rate limit for delegate transaction.
        DelegateTxRateLimitExceeded,
        /// A transactor exceeded the rate limit for setting or swapping hotkey.
        HotKeySetTxRateLimitExceeded,
        /// A transactor exceeded the rate limit for staking.
        StakeRateLimitExceeded,
        /// A transactor exceeded the rate limit for unstaking.
        UnstakeRateLimitExceeded,
        /// Registration is disabled.
        SubNetRegistrationDisabled,
        /// The number of registration attempts exceeded the allowed number in the interval.
        TooManyRegistrationsThisInterval,
        /// The hotkey is required to be the origin.
        TransactorAccountShouldBeHotKey,
        /// A hotkey is attempting to do something only senate members can do.
        NotSenateMember,
        /// Faucet is disabled.
        FaucetDisabled,
        /// Not a subnet owner.
        NotSubnetOwner,
        /// Operation is not permitted on the root subnet.
        RegistrationNotPermittedOnRootSubnet,
        /// A hotkey with too little stake is attempting to join the root subnet.
        StakeTooLowForRoot,
        /// All subnets are in the immunity period.
        AllNetworksInImmunity,
        /// Not enough balance to pay swapping hotkey.
        NotEnoughBalanceToPaySwapHotKey,
        /// Netuid does not match for setting root network weights.
        NotRootSubnet,
        /// Can not set weights for the root network.
        CanNotSetRootNetworkWeights,
        /// No neuron ID is available.
        NoNeuronIdAvailable,
        /// Stake amount below the minimum threshold for nominator validations.
        NomStakeBelowMinimumThreshold,
        /// Delegate take is too low.
        DelegateTakeTooLow,
        /// Delegate take is too high.
        DelegateTakeTooHigh,
        /// No commit found for the provided hotkey+netuid combination when attempting to reveal the
        /// weights.
        NoWeightsCommitFound,
        /// Committed hash does not equal the hashed reveal data.
        InvalidRevealCommitHashNotMatch,
        /// Attempting to call set_weights when commit/reveal is enabled
        CommitRevealEnabled,
        /// Attemtping to commit/reveal weights when disabled.
        CommitRevealDisabled,
        /// Not able to join the senate.
        CouldNotJoinSenate,
        /// Attempting to set alpha high/low while disabled
        LiquidAlphaDisabled,
        /// Alpha high is too low: alpha_high > 0.8
        AlphaHighTooLow,
        /// Alpha low is out of range: alpha_low > 0 && alpha_low < 0.8
        AlphaLowOutOfRange,
        /// The coldkey has already been swapped
        ColdKeyAlreadyAssociated,
<<<<<<< HEAD
        /// The coldkey swap transaction rate limit exceeded
        ColdKeySwapTxRateLimitExceeded,
        /// The new coldkey is the same as the old coldkey
        NewColdKeyIsSameWithOld, // 64
        /// The coldkey does not exist
        NotExistColdkey,
=======
>>>>>>> 01ff37b2
        /// The coldkey balance is not enough to pay for the swap
        NotEnoughBalanceToPaySwapColdKey,
        /// The coldkey is in arbitration
        ColdkeyIsInArbitration,
        /// Attempting to set an invalid child for a hotkey on a network.
        InvalidChild,
        /// Duplicate child when setting children.
        DuplicateChild,
        /// Proportion overflow when setting children.
        ProportionOverflow,
        /// Too many children MAX 5.
        TooManyChildren,
        /// Default transaction rate limit exceeded.
        TxRateLimitExceeded,
        /// Swap already scheduled.
        SwapAlreadyScheduled,
        /// failed to swap coldkey
        FailedToSchedule,
        /// New coldkey is hotkey
        NewColdKeyIsHotkey,
        /// Childkey take is invalid.
        InvalidChildkeyTake,
        /// Childkey take rate limit exceeded.
        TxChildkeyTakeRateLimitExceeded,
        /// Invalid identity.
        InvalidIdentity,
        /// Maximum commit limit reached
        TooManyUnrevealedCommits,
        /// Attempted to reveal weights that are expired.
        ExpiredWeightCommit,
        /// Attempted to reveal weights too early.
        RevealTooEarly,
        /// Attempted to batch reveal weights with mismatched vector input lenghts.
        InputLengthsUnequal,
        /// A transactor exceeded the rate limit for setting weights.
        CommittingWeightsTooFast,
    }
}<|MERGE_RESOLUTION|>--- conflicted
+++ resolved
@@ -143,15 +143,6 @@
         AlphaLowOutOfRange,
         /// The coldkey has already been swapped
         ColdKeyAlreadyAssociated,
-<<<<<<< HEAD
-        /// The coldkey swap transaction rate limit exceeded
-        ColdKeySwapTxRateLimitExceeded,
-        /// The new coldkey is the same as the old coldkey
-        NewColdKeyIsSameWithOld, // 64
-        /// The coldkey does not exist
-        NotExistColdkey,
-=======
->>>>>>> 01ff37b2
         /// The coldkey balance is not enough to pay for the swap
         NotEnoughBalanceToPaySwapColdKey,
         /// The coldkey is in arbitration
