use super::*;
use crate::{
    Error,
    system::{ensure_root, ensure_signed, ensure_signed_or_root, pallet_prelude::BlockNumberFor},
};
use safe_math::*;
use sp_core::Get;
use sp_core::U256;
use sp_runtime::Saturating;
use substrate_fixed::types::{I32F32, I96F32};

impl<T: Config> Pallet<T> {
    pub fn ensure_subnet_owner_or_root(
        o: T::RuntimeOrigin,
        netuid: u16,
    ) -> Result<(), DispatchError> {
        let coldkey = ensure_signed_or_root(o);
        match coldkey {
            Ok(Some(who)) if SubnetOwner::<T>::get(netuid) == who => Ok(()),
            Ok(Some(_)) => Err(DispatchError::BadOrigin),
            Ok(None) => Ok(()),
            Err(x) => Err(x.into()),
        }
    }

    pub fn ensure_subnet_owner(o: T::RuntimeOrigin, netuid: u16) -> Result<(), DispatchError> {
        let coldkey = ensure_signed(o);
        match coldkey {
            Ok(who) if SubnetOwner::<T>::get(netuid) == who => Ok(()),
            Ok(_) => Err(DispatchError::BadOrigin),
            Err(x) => Err(x.into()),
        }
    }

    // ========================
    // ==== Global Setters ====
    // ========================
    pub fn set_tempo(netuid: u16, tempo: u16) {
        Tempo::<T>::insert(netuid, tempo);
        Self::deposit_event(Event::TempoSet(netuid, tempo));
    }
    pub fn set_last_adjustment_block(netuid: u16, last_adjustment_block: u64) {
        LastAdjustmentBlock::<T>::insert(netuid, last_adjustment_block);
    }
    pub fn set_blocks_since_last_step(netuid: u16, blocks_since_last_step: u64) {
        BlocksSinceLastStep::<T>::insert(netuid, blocks_since_last_step);
    }
    pub fn set_registrations_this_block(netuid: u16, registrations_this_block: u16) {
        RegistrationsThisBlock::<T>::insert(netuid, registrations_this_block);
    }
    pub fn set_last_mechanism_step_block(netuid: u16, last_mechanism_step_block: u64) {
        LastMechansimStepBlock::<T>::insert(netuid, last_mechanism_step_block);
    }
    pub fn set_registrations_this_interval(netuid: u16, registrations_this_interval: u16) {
        RegistrationsThisInterval::<T>::insert(netuid, registrations_this_interval);
    }
    pub fn set_pow_registrations_this_interval(netuid: u16, pow_registrations_this_interval: u16) {
        POWRegistrationsThisInterval::<T>::insert(netuid, pow_registrations_this_interval);
    }
    pub fn set_burn_registrations_this_interval(
        netuid: u16,
        burn_registrations_this_interval: u16,
    ) {
        BurnRegistrationsThisInterval::<T>::insert(netuid, burn_registrations_this_interval);
    }

    // ========================
    // ==== Global Getters ====
    // ========================
    pub fn get_total_issuance() -> u64 {
        TotalIssuance::<T>::get()
    }
    pub fn get_current_block_as_u64() -> u64 {
        TryInto::try_into(<frame_system::Pallet<T>>::block_number())
            .ok()
            .expect("blockchain will not exceed 2^64 blocks; QED.")
    }

    // ==============================
    // ==== YumaConsensus params ====
    // ==============================
    pub fn get_rank(netuid: u16) -> Vec<u16> {
        Rank::<T>::get(netuid)
    }
    pub fn get_trust(netuid: u16) -> Vec<u16> {
        Trust::<T>::get(netuid)
    }
    pub fn get_active(netuid: u16) -> Vec<bool> {
        Active::<T>::get(netuid)
    }
    pub fn get_emission(netuid: u16) -> Vec<u64> {
        Emission::<T>::get(netuid)
    }
    pub fn get_consensus(netuid: u16) -> Vec<u16> {
        Consensus::<T>::get(netuid)
    }
    pub fn get_incentive(netuid: u16) -> Vec<u16> {
        Incentive::<T>::get(netuid)
    }
    pub fn get_dividends(netuid: u16) -> Vec<u16> {
        Dividends::<T>::get(netuid)
    }
    pub fn get_last_update(netuid: u16) -> Vec<u64> {
        LastUpdate::<T>::get(netuid)
    }
    pub fn get_pruning_score(netuid: u16) -> Vec<u16> {
        PruningScores::<T>::get(netuid)
    }
    pub fn get_validator_trust(netuid: u16) -> Vec<u16> {
        ValidatorTrust::<T>::get(netuid)
    }
    pub fn get_validator_permit(netuid: u16) -> Vec<bool> {
        ValidatorPermit::<T>::get(netuid)
    }

    // ==================================
    // ==== YumaConsensus UID params ====
    // ==================================
    pub fn set_last_update_for_uid(netuid: u16, uid: u16, last_update: u64) {
        let mut updated_last_update_vec = Self::get_last_update(netuid);
        let Some(updated_last_update) = updated_last_update_vec.get_mut(uid as usize) else {
            return;
        };
        *updated_last_update = last_update;
        LastUpdate::<T>::insert(netuid, updated_last_update_vec);
    }
    pub fn set_active_for_uid(netuid: u16, uid: u16, active: bool) {
        let mut updated_active_vec = Self::get_active(netuid);
        let Some(updated_active) = updated_active_vec.get_mut(uid as usize) else {
            return;
        };
        *updated_active = active;
        Active::<T>::insert(netuid, updated_active_vec);
    }
    pub fn set_pruning_score_for_uid(netuid: u16, uid: u16, pruning_score: u16) {
        log::debug!("netuid = {:?}", netuid);
        log::debug!(
            "SubnetworkN::<T>::get( netuid ) = {:?}",
            SubnetworkN::<T>::get(netuid)
        );
        log::debug!("uid = {:?}", uid);
        assert!(uid < SubnetworkN::<T>::get(netuid));
        PruningScores::<T>::mutate(netuid, |v| {
            if let Some(s) = v.get_mut(uid as usize) {
                *s = pruning_score;
            }
        });
    }
    pub fn set_validator_permit_for_uid(netuid: u16, uid: u16, validator_permit: bool) {
        let mut updated_validator_permits = Self::get_validator_permit(netuid);
        let Some(updated_validator_permit) = updated_validator_permits.get_mut(uid as usize) else {
            return;
        };
        *updated_validator_permit = validator_permit;
        ValidatorPermit::<T>::insert(netuid, updated_validator_permits);
    }
    pub fn set_stake_threshold(min_stake: u64) {
        StakeThreshold::<T>::put(min_stake);
        Self::deposit_event(Event::StakeThresholdSet(min_stake));
    }

    pub fn get_rank_for_uid(netuid: u16, uid: u16) -> u16 {
        let vec = Rank::<T>::get(netuid);
        vec.get(uid as usize).copied().unwrap_or(0)
    }
    pub fn get_trust_for_uid(netuid: u16, uid: u16) -> u16 {
        let vec = Trust::<T>::get(netuid);
        vec.get(uid as usize).copied().unwrap_or(0)
    }
    pub fn get_emission_for_uid(netuid: u16, uid: u16) -> u64 {
        let vec = Emission::<T>::get(netuid);
        vec.get(uid as usize).copied().unwrap_or(0)
    }
    pub fn get_active_for_uid(netuid: u16, uid: u16) -> bool {
        let vec = Active::<T>::get(netuid);
        vec.get(uid as usize).copied().unwrap_or(false)
    }
    pub fn get_consensus_for_uid(netuid: u16, uid: u16) -> u16 {
        let vec = Consensus::<T>::get(netuid);
        vec.get(uid as usize).copied().unwrap_or(0)
    }
    pub fn get_incentive_for_uid(netuid: u16, uid: u16) -> u16 {
        let vec = Incentive::<T>::get(netuid);
        vec.get(uid as usize).copied().unwrap_or(0)
    }
    pub fn get_dividends_for_uid(netuid: u16, uid: u16) -> u16 {
        let vec = Dividends::<T>::get(netuid);
        vec.get(uid as usize).copied().unwrap_or(0)
    }
    pub fn get_last_update_for_uid(netuid: u16, uid: u16) -> u64 {
        let vec = LastUpdate::<T>::get(netuid);
        vec.get(uid as usize).copied().unwrap_or(0)
    }
    pub fn get_pruning_score_for_uid(netuid: u16, uid: u16) -> u16 {
        let vec = PruningScores::<T>::get(netuid);
        vec.get(uid as usize).copied().unwrap_or(u16::MAX)
    }
    pub fn get_validator_trust_for_uid(netuid: u16, uid: u16) -> u16 {
        let vec = ValidatorTrust::<T>::get(netuid);
        vec.get(uid as usize).copied().unwrap_or(0)
    }
    pub fn get_validator_permit_for_uid(netuid: u16, uid: u16) -> bool {
        let vec = ValidatorPermit::<T>::get(netuid);
        vec.get(uid as usize).copied().unwrap_or(false)
    }
    pub fn get_stake_threshold() -> u64 {
        StakeThreshold::<T>::get()
    }

    // ============================
    // ==== Subnetwork Getters ====
    // ============================
    pub fn get_tempo(netuid: u16) -> u16 {
        Tempo::<T>::get(netuid)
    }
    pub fn get_pending_emission(netuid: u16) -> u64 {
        PendingEmission::<T>::get(netuid)
    }
    pub fn get_last_adjustment_block(netuid: u16) -> u64 {
        LastAdjustmentBlock::<T>::get(netuid)
    }
    pub fn get_blocks_since_last_step(netuid: u16) -> u64 {
        BlocksSinceLastStep::<T>::get(netuid)
    }
    pub fn get_difficulty(netuid: u16) -> U256 {
        U256::from(Self::get_difficulty_as_u64(netuid))
    }
    pub fn get_registrations_this_block(netuid: u16) -> u16 {
        RegistrationsThisBlock::<T>::get(netuid)
    }
    pub fn get_last_mechanism_step_block(netuid: u16) -> u64 {
        LastMechansimStepBlock::<T>::get(netuid)
    }
    pub fn get_registrations_this_interval(netuid: u16) -> u16 {
        RegistrationsThisInterval::<T>::get(netuid)
    }
    pub fn get_pow_registrations_this_interval(netuid: u16) -> u16 {
        POWRegistrationsThisInterval::<T>::get(netuid)
    }
    pub fn get_burn_registrations_this_interval(netuid: u16) -> u16 {
        BurnRegistrationsThisInterval::<T>::get(netuid)
    }
    pub fn get_neuron_block_at_registration(netuid: u16, neuron_uid: u16) -> u64 {
        BlockAtRegistration::<T>::get(netuid, neuron_uid)
    }

    // ========================
    // ===== Take checks ======
    // ========================
    pub fn do_take_checks(coldkey: &T::AccountId, hotkey: &T::AccountId) -> Result<(), Error<T>> {
        // Ensure we are delegating a known key.
        ensure!(
            Self::hotkey_account_exists(hotkey),
            Error::<T>::HotKeyAccountNotExists
        );

        // Ensure that the coldkey is the owner.
        ensure!(
            Self::coldkey_owns_hotkey(coldkey, hotkey),
            Error::<T>::NonAssociatedColdKey
        );

        Ok(())
    }

    // ========================
    // === Token Management ===
    // ========================
    pub fn burn_tokens(amount: u64) {
        TotalIssuance::<T>::put(TotalIssuance::<T>::get().saturating_sub(amount));
    }
    pub fn coinbase(amount: u64) {
        TotalIssuance::<T>::put(TotalIssuance::<T>::get().saturating_add(amount));
    }

    pub fn set_subnet_locked_balance(netuid: u16, amount: u64) {
        SubnetLocked::<T>::insert(netuid, amount);
    }
    pub fn get_subnet_locked_balance(netuid: u16) -> u64 {
        SubnetLocked::<T>::get(netuid)
    }
    pub fn get_total_subnet_locked() -> u64 {
        let mut total_subnet_locked: u64 = 0;
        for (_, locked) in SubnetLocked::<T>::iter() {
            total_subnet_locked.saturating_accrue(locked);
        }
        total_subnet_locked
    }

    // ========================
    // ========= Sudo =========
    // ========================

    // Configure tx rate limiting
    pub fn get_tx_rate_limit() -> u64 {
        TxRateLimit::<T>::get()
    }
    pub fn set_tx_rate_limit(tx_rate_limit: u64) {
        TxRateLimit::<T>::put(tx_rate_limit);
        Self::deposit_event(Event::TxRateLimitSet(tx_rate_limit));
    }
    pub fn get_tx_delegate_take_rate_limit() -> u64 {
        TxDelegateTakeRateLimit::<T>::get()
    }
    pub fn set_tx_delegate_take_rate_limit(tx_rate_limit: u64) {
        TxDelegateTakeRateLimit::<T>::put(tx_rate_limit);
        Self::deposit_event(Event::TxDelegateTakeRateLimitSet(tx_rate_limit));
    }
    pub fn set_min_delegate_take(take: u16) {
        MinDelegateTake::<T>::put(take);
        Self::deposit_event(Event::MinDelegateTakeSet(take));
    }
    pub fn set_max_delegate_take(take: u16) {
        MaxDelegateTake::<T>::put(take);
        Self::deposit_event(Event::MaxDelegateTakeSet(take));
    }
    pub fn get_min_delegate_take() -> u16 {
        MinDelegateTake::<T>::get()
    }
    pub fn get_max_delegate_take() -> u16 {
        MaxDelegateTake::<T>::get()
    }
    pub fn get_default_delegate_take() -> u16 {
        // Default to maximum
        MaxDelegateTake::<T>::get()
    }
    // get_default_childkey_take
    pub fn get_default_childkey_take() -> u16 {
        // Default to maximum
        MinChildkeyTake::<T>::get()
    }
    pub fn get_tx_childkey_take_rate_limit() -> u64 {
        TxChildkeyTakeRateLimit::<T>::get()
    }
    pub fn set_tx_childkey_take_rate_limit(tx_rate_limit: u64) {
        TxChildkeyTakeRateLimit::<T>::put(tx_rate_limit);
        Self::deposit_event(Event::TxChildKeyTakeRateLimitSet(tx_rate_limit));
    }
    pub fn set_min_childkey_take(take: u16) {
        MinChildkeyTake::<T>::put(take);
        Self::deposit_event(Event::MinChildKeyTakeSet(take));
    }
    pub fn set_max_childkey_take(take: u16) {
        MaxChildkeyTake::<T>::put(take);
        Self::deposit_event(Event::MaxChildKeyTakeSet(take));
    }
    pub fn get_min_childkey_take() -> u16 {
        MinChildkeyTake::<T>::get()
    }

    pub fn get_max_childkey_take() -> u16 {
        MaxChildkeyTake::<T>::get()
    }

    pub fn get_serving_rate_limit(netuid: u16) -> u64 {
        ServingRateLimit::<T>::get(netuid)
    }
    pub fn set_serving_rate_limit(netuid: u16, serving_rate_limit: u64) {
        ServingRateLimit::<T>::insert(netuid, serving_rate_limit);
        Self::deposit_event(Event::ServingRateLimitSet(netuid, serving_rate_limit));
    }

    pub fn get_min_difficulty(netuid: u16) -> u64 {
        MinDifficulty::<T>::get(netuid)
    }
    pub fn set_min_difficulty(netuid: u16, min_difficulty: u64) {
        MinDifficulty::<T>::insert(netuid, min_difficulty);
        Self::deposit_event(Event::MinDifficultySet(netuid, min_difficulty));
    }

    pub fn get_max_difficulty(netuid: u16) -> u64 {
        MaxDifficulty::<T>::get(netuid)
    }
    pub fn set_max_difficulty(netuid: u16, max_difficulty: u64) {
        MaxDifficulty::<T>::insert(netuid, max_difficulty);
        Self::deposit_event(Event::MaxDifficultySet(netuid, max_difficulty));
    }

    pub fn get_weights_version_key(netuid: u16) -> u64 {
        WeightsVersionKey::<T>::get(netuid)
    }
    pub fn set_weights_version_key(netuid: u16, weights_version_key: u64) {
        WeightsVersionKey::<T>::insert(netuid, weights_version_key);
        Self::deposit_event(Event::WeightsVersionKeySet(netuid, weights_version_key));
    }

    pub fn get_weights_set_rate_limit(netuid: u16) -> u64 {
        WeightsSetRateLimit::<T>::get(netuid)
    }
    pub fn set_weights_set_rate_limit(netuid: u16, weights_set_rate_limit: u64) {
        WeightsSetRateLimit::<T>::insert(netuid, weights_set_rate_limit);
        Self::deposit_event(Event::WeightsSetRateLimitSet(
            netuid,
            weights_set_rate_limit,
        ));
    }

    pub fn get_adjustment_interval(netuid: u16) -> u16 {
        AdjustmentInterval::<T>::get(netuid)
    }
    pub fn set_adjustment_interval(netuid: u16, adjustment_interval: u16) {
        AdjustmentInterval::<T>::insert(netuid, adjustment_interval);
        Self::deposit_event(Event::AdjustmentIntervalSet(netuid, adjustment_interval));
    }

    pub fn get_adjustment_alpha(netuid: u16) -> u64 {
        AdjustmentAlpha::<T>::get(netuid)
    }
    pub fn set_adjustment_alpha(netuid: u16, adjustment_alpha: u64) {
        AdjustmentAlpha::<T>::insert(netuid, adjustment_alpha);
        Self::deposit_event(Event::AdjustmentAlphaSet(netuid, adjustment_alpha));
    }

    pub fn set_validator_prune_len(netuid: u16, validator_prune_len: u64) {
        ValidatorPruneLen::<T>::insert(netuid, validator_prune_len);
        Self::deposit_event(Event::ValidatorPruneLenSet(netuid, validator_prune_len));
    }

    pub fn get_scaling_law_power(netuid: u16) -> u16 {
        ScalingLawPower::<T>::get(netuid)
    }
    pub fn set_scaling_law_power(netuid: u16, scaling_law_power: u16) {
        ScalingLawPower::<T>::insert(netuid, scaling_law_power);
        Self::deposit_event(Event::ScalingLawPowerSet(netuid, scaling_law_power));
    }

    pub fn get_max_weight_limit(netuid: u16) -> u16 {
        MaxWeightsLimit::<T>::get(netuid)
    }
    pub fn set_max_weight_limit(netuid: u16, max_weight_limit: u16) {
        MaxWeightsLimit::<T>::insert(netuid, max_weight_limit);
        Self::deposit_event(Event::MaxWeightLimitSet(netuid, max_weight_limit));
    }

    pub fn get_immunity_period(netuid: u16) -> u16 {
        ImmunityPeriod::<T>::get(netuid)
    }
    pub fn set_immunity_period(netuid: u16, immunity_period: u16) {
        ImmunityPeriod::<T>::insert(netuid, immunity_period);
        Self::deposit_event(Event::ImmunityPeriodSet(netuid, immunity_period));
    }
    /// Check if a neuron is in immunity based on the current block
    pub fn get_neuron_is_immune(netuid: u16, uid: u16) -> bool {
        let registered_at = Self::get_neuron_block_at_registration(netuid, uid);
        let current_block = Self::get_current_block_as_u64();
        let immunity_period = Self::get_immunity_period(netuid);
        current_block.saturating_sub(registered_at) < u64::from(immunity_period)
    }

    pub fn get_min_allowed_weights(netuid: u16) -> u16 {
        MinAllowedWeights::<T>::get(netuid)
    }
    pub fn set_min_allowed_weights(netuid: u16, min_allowed_weights: u16) {
        MinAllowedWeights::<T>::insert(netuid, min_allowed_weights);
        Self::deposit_event(Event::MinAllowedWeightSet(netuid, min_allowed_weights));
    }

    pub fn get_max_allowed_uids(netuid: u16) -> u16 {
        MaxAllowedUids::<T>::get(netuid)
    }
    pub fn set_max_allowed_uids(netuid: u16, max_allowed: u16) {
        MaxAllowedUids::<T>::insert(netuid, max_allowed);
        Self::deposit_event(Event::MaxAllowedUidsSet(netuid, max_allowed));
    }

    pub fn get_kappa(netuid: u16) -> u16 {
        Kappa::<T>::get(netuid)
    }
    pub fn set_kappa(netuid: u16, kappa: u16) {
        Kappa::<T>::insert(netuid, kappa);
        Self::deposit_event(Event::KappaSet(netuid, kappa));
    }
    pub fn get_commit_reveal_weights_enabled(netuid: u16) -> bool {
        CommitRevealWeightsEnabled::<T>::get(netuid)
    }
    pub fn set_commit_reveal_weights_enabled(netuid: u16, enabled: bool) {
        CommitRevealWeightsEnabled::<T>::set(netuid, enabled);
    }

    pub fn get_rho(netuid: u16) -> u16 {
        Rho::<T>::get(netuid)
    }
    pub fn set_rho(netuid: u16, rho: u16) {
        Rho::<T>::insert(netuid, rho);
    }

    pub fn get_activity_cutoff(netuid: u16) -> u16 {
        ActivityCutoff::<T>::get(netuid)
    }
    pub fn set_activity_cutoff(netuid: u16, activity_cutoff: u16) {
        ActivityCutoff::<T>::insert(netuid, activity_cutoff);
        Self::deposit_event(Event::ActivityCutoffSet(netuid, activity_cutoff));
    }

    // Registration Toggle utils
    pub fn get_network_registration_allowed(netuid: u16) -> bool {
        NetworkRegistrationAllowed::<T>::get(netuid)
    }
    pub fn set_network_registration_allowed(netuid: u16, registration_allowed: bool) {
        NetworkRegistrationAllowed::<T>::insert(netuid, registration_allowed);
        Self::deposit_event(Event::RegistrationAllowed(netuid, registration_allowed));
    }

    pub fn get_network_pow_registration_allowed(netuid: u16) -> bool {
        NetworkPowRegistrationAllowed::<T>::get(netuid)
    }
    pub fn set_network_pow_registration_allowed(netuid: u16, registration_allowed: bool) {
        NetworkPowRegistrationAllowed::<T>::insert(netuid, registration_allowed);
        Self::deposit_event(Event::PowRegistrationAllowed(netuid, registration_allowed));
    }

    pub fn get_target_registrations_per_interval(netuid: u16) -> u16 {
        TargetRegistrationsPerInterval::<T>::get(netuid)
    }
    pub fn set_target_registrations_per_interval(
        netuid: u16,
        target_registrations_per_interval: u16,
    ) {
        TargetRegistrationsPerInterval::<T>::insert(netuid, target_registrations_per_interval);
        Self::deposit_event(Event::RegistrationPerIntervalSet(
            netuid,
            target_registrations_per_interval,
        ));
    }

    pub fn get_burn_as_u64(netuid: u16) -> u64 {
        Burn::<T>::get(netuid)
    }
    pub fn set_burn(netuid: u16, burn: u64) {
        Burn::<T>::insert(netuid, burn);
    }

    pub fn get_min_burn_as_u64(netuid: u16) -> u64 {
        MinBurn::<T>::get(netuid)
    }
    pub fn set_min_burn(netuid: u16, min_burn: u64) {
        MinBurn::<T>::insert(netuid, min_burn);
        Self::deposit_event(Event::MinBurnSet(netuid, min_burn));
    }

    pub fn get_max_burn_as_u64(netuid: u16) -> u64 {
        MaxBurn::<T>::get(netuid)
    }
    pub fn set_max_burn(netuid: u16, max_burn: u64) {
        MaxBurn::<T>::insert(netuid, max_burn);
        Self::deposit_event(Event::MaxBurnSet(netuid, max_burn));
    }

    pub fn get_difficulty_as_u64(netuid: u16) -> u64 {
        Difficulty::<T>::get(netuid)
    }
    pub fn set_difficulty(netuid: u16, difficulty: u64) {
        Difficulty::<T>::insert(netuid, difficulty);
        Self::deposit_event(Event::DifficultySet(netuid, difficulty));
    }

    pub fn get_max_allowed_validators(netuid: u16) -> u16 {
        MaxAllowedValidators::<T>::get(netuid)
    }
    pub fn set_max_allowed_validators(netuid: u16, max_allowed_validators: u16) {
        MaxAllowedValidators::<T>::insert(netuid, max_allowed_validators);
        Self::deposit_event(Event::MaxAllowedValidatorsSet(
            netuid,
            max_allowed_validators,
        ));
    }

    pub fn get_bonds_moving_average(netuid: u16) -> u64 {
        BondsMovingAverage::<T>::get(netuid)
    }
    pub fn set_bonds_moving_average(netuid: u16, bonds_moving_average: u64) {
        BondsMovingAverage::<T>::insert(netuid, bonds_moving_average);
        Self::deposit_event(Event::BondsMovingAverageSet(netuid, bonds_moving_average));
    }

    pub fn get_bonds_penalty(netuid: u16) -> u16 {
        BondsPenalty::<T>::get(netuid)
    }
    pub fn set_bonds_penalty(netuid: u16, bonds_penalty: u16) {
        BondsPenalty::<T>::insert(netuid, bonds_penalty);
        Self::deposit_event(Event::BondsPenaltySet(netuid, bonds_penalty));
    }

    pub fn get_max_registrations_per_block(netuid: u16) -> u16 {
        MaxRegistrationsPerBlock::<T>::get(netuid)
    }
    pub fn set_max_registrations_per_block(netuid: u16, max_registrations_per_block: u16) {
        MaxRegistrationsPerBlock::<T>::insert(netuid, max_registrations_per_block);
        Self::deposit_event(Event::MaxRegistrationsPerBlockSet(
            netuid,
            max_registrations_per_block,
        ));
    }

    pub fn get_subnet_owner(netuid: u16) -> T::AccountId {
        SubnetOwner::<T>::get(netuid)
    }
    pub fn get_subnet_owner_cut() -> u16 {
        SubnetOwnerCut::<T>::get()
    }
    pub fn get_float_subnet_owner_cut() -> I96F32 {
        I96F32::saturating_from_num(SubnetOwnerCut::<T>::get())
            .safe_div(I96F32::saturating_from_num(u16::MAX))
    }
    pub fn set_subnet_owner_cut(subnet_owner_cut: u16) {
        SubnetOwnerCut::<T>::set(subnet_owner_cut);
        Self::deposit_event(Event::SubnetOwnerCutSet(subnet_owner_cut));
    }

    pub fn get_owned_hotkeys(coldkey: &T::AccountId) -> Vec<T::AccountId> {
        OwnedHotkeys::<T>::get(coldkey)
    }
    pub fn get_all_staked_hotkeys(coldkey: &T::AccountId) -> Vec<T::AccountId> {
        StakingHotkeys::<T>::get(coldkey)
    }

    pub fn set_total_issuance(total_issuance: u64) {
        TotalIssuance::<T>::put(total_issuance);
    }

    pub fn get_rao_recycled(netuid: u16) -> u64 {
        RAORecycledForRegistration::<T>::get(netuid)
    }
    pub fn set_rao_recycled(netuid: u16, rao_recycled: u64) {
        RAORecycledForRegistration::<T>::insert(netuid, rao_recycled);
        Self::deposit_event(Event::RAORecycledForRegistrationSet(netuid, rao_recycled));
    }
    pub fn increase_rao_recycled(netuid: u16, inc_rao_recycled: u64) {
        let curr_rao_recycled = Self::get_rao_recycled(netuid);
        let rao_recycled = curr_rao_recycled.saturating_add(inc_rao_recycled);
        Self::set_rao_recycled(netuid, rao_recycled);
    }

    pub fn set_senate_required_stake_perc(required_percent: u64) {
        SenateRequiredStakePercentage::<T>::put(required_percent);
    }

    pub fn is_senate_member(hotkey: &T::AccountId) -> bool {
        T::SenateMembers::is_member(hotkey)
    }

    pub fn do_set_senate_required_stake_perc(
        origin: T::RuntimeOrigin,
        required_percent: u64,
    ) -> DispatchResult {
        ensure_root(origin)?;

        Self::set_senate_required_stake_perc(required_percent);
        Self::deposit_event(Event::SenateRequiredStakePercentSet(required_percent));
        Ok(())
    }

    pub fn is_subnet_owner(address: &T::AccountId) -> bool {
        SubnetOwner::<T>::iter_values().any(|owner| *address == owner)
    }

    pub fn get_nominator_min_required_stake() -> u64 {
        NominatorMinRequiredStake::<T>::get()
    }

    pub fn set_nominator_min_required_stake(min_stake: u64) {
        NominatorMinRequiredStake::<T>::put(min_stake);
    }

    pub fn get_key_swap_cost() -> u64 {
        T::KeySwapCost::get()
    }

    pub fn get_alpha_values(netuid: u16) -> (u16, u16) {
        AlphaValues::<T>::get(netuid)
    }

    pub fn get_alpha_values_32(netuid: u16) -> (I32F32, I32F32) {
        let (alpha_low, alpha_high): (u16, u16) = AlphaValues::<T>::get(netuid);
        let converted_low =
            I32F32::saturating_from_num(alpha_low).safe_div(I32F32::saturating_from_num(u16::MAX));
        let converted_high =
            I32F32::saturating_from_num(alpha_high).safe_div(I32F32::saturating_from_num(u16::MAX));

        (converted_low, converted_high)
    }

    pub fn set_liquid_alpha_enabled(netuid: u16, enabled: bool) {
        LiquidAlphaOn::<T>::set(netuid, enabled);
    }

    pub fn get_liquid_alpha_enabled(netuid: u16) -> bool {
        LiquidAlphaOn::<T>::get(netuid)
    }

    /// Set the duration for coldkey swap
    ///
    /// # Arguments
    ///
    /// * `duration` - The blocks for coldkey swap execution.
    ///
    /// # Effects
    ///
    /// * Update the ColdkeySwapScheduleDuration storage.
    /// * Emits a ColdkeySwapScheduleDurationSet evnet.
    pub fn set_coldkey_swap_schedule_duration(duration: BlockNumberFor<T>) {
        ColdkeySwapScheduleDuration::<T>::set(duration);
        Self::deposit_event(Event::ColdkeySwapScheduleDurationSet(duration));
    }

    /// Set the duration for dissolve network
    ///
    /// # Arguments
    ///
    /// * `duration` - The blocks for dissolve network execution.
    ///
    /// # Effects
    ///
    /// * Update the DissolveNetworkScheduleDuration storage.
    /// * Emits a DissolveNetworkScheduleDurationSet evnet.
    pub fn set_dissolve_network_schedule_duration(duration: BlockNumberFor<T>) {
        DissolveNetworkScheduleDuration::<T>::set(duration);
        Self::deposit_event(Event::DissolveNetworkScheduleDurationSet(duration));
    }

    /// Set the owner hotkey for a subnet.
    ///
    /// # Arguments
    ///
    /// * `netuid` - The unique identifier for the subnet.
    /// * `hotkey` - The new hotkey for the subnet owner.
    ///
    /// # Effects
    ///
    /// * Update the SubnetOwnerHotkey storage.
    /// * Emits a SubnetOwnerHotkeySet event.
    pub fn set_subnet_owner_hotkey(netuid: u16, hotkey: &T::AccountId) {
        SubnetOwnerHotkey::<T>::insert(netuid, hotkey.clone());
        Self::deposit_event(Event::SubnetOwnerHotkeySet(netuid, hotkey.clone()));
    }

<<<<<<< HEAD
    pub fn reveal_timelocked_commitments() -> DispatchResult {
        pallet_commitments::Pallet::<T::CommitmentRuntime>::reveal_timelocked_commitments()
=======
    // Get the uid of the Owner Hotkey for a subnet.
    pub fn get_owner_uid(netuid: u16) -> Option<u16> {
        match SubnetOwnerHotkey::<T>::try_get(netuid) {
            Ok(owner_hotkey) => Uids::<T>::get(netuid, &owner_hotkey),
            Err(_) => None,
        }
>>>>>>> 0ceb6c99
    }
}<|MERGE_RESOLUTION|>--- conflicted
+++ resolved
@@ -734,16 +734,15 @@
         Self::deposit_event(Event::SubnetOwnerHotkeySet(netuid, hotkey.clone()));
     }
 
-<<<<<<< HEAD
     pub fn reveal_timelocked_commitments() -> DispatchResult {
         pallet_commitments::Pallet::<T::CommitmentRuntime>::reveal_timelocked_commitments()
-=======
+    }
+
     // Get the uid of the Owner Hotkey for a subnet.
     pub fn get_owner_uid(netuid: u16) -> Option<u16> {
         match SubnetOwnerHotkey::<T>::try_get(netuid) {
             Ok(owner_hotkey) => Uids::<T>::get(netuid, &owner_hotkey),
             Err(_) => None,
         }
->>>>>>> 0ceb6c99
     }
 }