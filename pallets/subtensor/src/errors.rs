use frame_support::pallet_macros::pallet_section;

/// A [`pallet_section`] that defines the errors for a pallet.
/// This can later be imported into the pallet using [`import_section`].
#[pallet_section]
mod errors {
    #[pallet::error]
    pub enum Error<T> {
        /// The subnet does not exist.
        SubNetworkDoesNotExist,
        /// The root network does not exist.
        RootNetworkDoesNotExist,
        /// The user is trying to serve an axon which is not of type 4 (IPv4) or 6 (IPv6).
        InvalidIpType,
        /// An invalid IP address is passed to the serve function.
        InvalidIpAddress,
        /// An invalid port is passed to the serve function.
        InvalidPort,
        /// The hotkey is not registered in subnet
        HotKeyNotRegisteredInSubNet,
        /// The hotkey does not exists
        HotKeyAccountNotExists,
        /// The hotkey is not registered in any subnet.
        HotKeyNotRegisteredInNetwork,
        /// Request to stake, unstake or subscribe is made by a coldkey that is not associated with the hotkey account.
        NonAssociatedColdKey,
        /// The hotkey is not a delegate and the signer is not the owner of the hotkey.
        HotKeyNotDelegateAndSignerNotOwnHotKey,
        /// Stake amount to withdraw is zero.
        StakeToWithdrawIsZero,
        /// The caller is requesting removing more stake than there exists in the staking account. See: "[remove_stake()]".
        NotEnoughStakeToWithdraw,
        /// The caller is requesting to set weights but the caller has less than minimum stake required to set weights (less than WeightsMinStake).
        NotEnoughStakeToSetWeights,
        /// The caller is requesting adding more stake than there exists in the coldkey account. See: "[add_stake()]"
        NotEnoughBalanceToStake,
        /// The caller is trying to add stake, but for some reason the requested amount could not be withdrawn from the coldkey account.
        BalanceWithdrawalError,
        /// Unsuccessfully withdraw, balance could be zero (can not make account exist) after withdrawal.
        ZeroBalanceAfterWithdrawn,
        /// The caller is attempting to set non-self weights without being a permitted validator.
        NeuronNoValidatorPermit,
        /// The caller is attempting to set the weight keys and values but these vectors have different size.
        WeightVecNotEqualSize,
        /// The caller is attempting to set weights with duplicate UIDs in the weight matrix.
        DuplicateUids,
        /// The caller is attempting to set weight to at least one UID that does not exist in the metagraph.
        UidVecContainInvalidOne,
        /// The dispatch is attempting to set weights on chain with fewer elements than are allowed.
        WeightVecLengthIsLow,
        /// Number of registrations in this block exceeds the allowed number (i.e., exceeds the subnet hyperparameter "max_regs_per_block").
        TooManyRegistrationsThisBlock,
        /// The caller is requesting registering a neuron which already exists in the active set.
        HotKeyAlreadyRegisteredInSubNet,
        /// The new hotkey is the same as old one
        NewHotKeyIsSameWithOld,
        /// The supplied PoW hash block is in the future or negative.
        InvalidWorkBlock,
        /// The supplied PoW hash block does not meet the network difficulty.
        InvalidDifficulty,
        /// The supplied PoW hash seal does not match the supplied work.
        InvalidSeal,
        /// The dispatch is attempting to set weights on chain with weight value exceeding the MaxWeightLimit (max_weight_limit subnet hyperparameter).
        MaxWeightExceeded,
        /// The hotkey is attempting to become a delegate when the hotkey is already a delegate.
        HotKeyAlreadyDelegate,
        /// A transactor exceeded the rate limit for setting weights.
        SettingWeightsTooFast,
        /// A validator is attempting to set weights from a validator with incorrect weight version.
        IncorrectWeightVersionKey,
        /// An axon or prometheus serving exceeded the rate limit for a registered neuron.
        ServingRateLimitExceeded,
        /// The caller is attempting to set weights with more UIDs than allowed.
        UidsLengthExceedUidsInSubNet,
        /// A transactor exceeded the rate limit for add network transaction.
        NetworkTxRateLimitExceeded,
        /// A transactor exceeded the rate limit for delegate transaction.
        DelegateTxRateLimitExceeded,
        /// A transactor exceeded the rate limit for setting or swapping hotkey.
        HotKeySetTxRateLimitExceeded,
        /// A transactor exceeded the rate limit for staking.
        StakeRateLimitExceeded,
        /// A transactor exceeded the rate limit for unstaking.
        UnstakeRateLimitExceeded,
        /// Registration is disabled.
        SubNetRegistrationDisabled,
        /// The number of registration attempts exceeded the allowed number in the interval.
        TooManyRegistrationsThisInterval,
        /// The hotkey is required to be the origin.
        TransactorAccountShouldBeHotKey,
        /// A hotkey is attempting to do something only senate members can do.
        NotSenateMember,
        /// Faucet is disabled.
        FaucetDisabled,
        /// Not a subnet owner.
        NotSubnetOwner,
        /// Operation is not permitted on the root subnet.
        RegistrationNotPermittedOnRootSubnet,
        /// A hotkey with too little stake is attempting to join the root subnet.
        StakeTooLowForRoot,
        /// All subnets are in the immunity period.
        AllNetworksInImmunity,
        /// Not enough balance to pay swapping hotkey.
        NotEnoughBalanceToPaySwapHotKey,
        /// Netuid does not match for setting root network weights.
        NotRootSubnet,
        /// Can not set weights for the root network.
        CanNotSetRootNetworkWeights,
        /// No neuron ID is available.
        NoNeuronIdAvailable,
        /// Stake amount below the minimum threshold for nominator validations.
        NomStakeBelowMinimumThreshold,
        /// Delegate take is too low.
        DelegateTakeTooLow,
        /// Delegate take is too high.
        DelegateTakeTooHigh,
        /// Not allowed to commit weights.
        WeightsCommitNotAllowed,
        /// No commit found for the provided hotkey+netuid combination when attempting to reveal the weights.
        NoWeightsCommitFound,
        /// Not the correct block/range to reveal weights.
        InvalidRevealCommitTempo,
        /// Committed hash does not equal the hashed reveal data.
        InvalidRevealCommitHashNotMatch,
        /// Attempting to call set_weights when commit/reveal is enabled
        CommitRevealEnabled,
        /// Attemtping to commit/reveal weights when disabled.
        CommitRevealDisabled,
        /// Not able to join the senate.
        CouldNotJoinSenate,
        /// Attempting to set alpha high/low while disabled
        LiquidAlphaDisabled,
        /// Alpha high is too low: alpha_high > 0.8
        AlphaHighTooLow,
        /// Alpha low is out of range: alpha_low > 0 && alpha_low < 0.8
        AlphaLowOutOfRange,
<<<<<<< HEAD
        /// Not able to join the senate.
        CouldNotJoinSenate,
=======
        /// The coldkey has already been swapped
        ColdKeyAlreadyAssociated,
        /// The coldkey swap transaction rate limit exceeded
        ColdKeySwapTxRateLimitExceeded,
        /// The new coldkey is the same as the old coldkey
        NewColdKeyIsSameWithOld,
        /// The coldkey does not exist
        NotExistColdkey,
        /// The coldkey balance is not enough to pay for the swap
        NotEnoughBalanceToPaySwapColdKey,
        /// No balance to transfer
        NoBalanceToTransfer,
        /// Same coldkey
        SameColdkey,
        /// The coldkey is in arbitration
        ColdkeyIsInArbitration,
        /// The new coldkey is already registered for the drain
        DuplicateColdkey,
        /// Error thrown on a coldkey swap.
        ColdkeySwapError,
        /// Insufficient Balance to Schedule coldkey swap
        InsufficientBalanceToPerformColdkeySwap,
        /// The maximum number of coldkey destinations has been reached
        MaxColdkeyDestinationsReached,
>>>>>>> bcb696b6
    }
}<|MERGE_RESOLUTION|>--- conflicted
+++ resolved
@@ -134,10 +134,6 @@
         AlphaHighTooLow,
         /// Alpha low is out of range: alpha_low > 0 && alpha_low < 0.8
         AlphaLowOutOfRange,
-<<<<<<< HEAD
-        /// Not able to join the senate.
-        CouldNotJoinSenate,
-=======
         /// The coldkey has already been swapped
         ColdKeyAlreadyAssociated,
         /// The coldkey swap transaction rate limit exceeded
@@ -162,6 +158,5 @@
         InsufficientBalanceToPerformColdkeySwap,
         /// The maximum number of coldkey destinations has been reached
         MaxColdkeyDestinationsReached,
->>>>>>> bcb696b6
     }
 }