--- conflicted
+++ resolved
@@ -1,4 +1,3 @@
-<<<<<<< HEAD
 // we get a compiler warning for this , even though  the trait is used in the
 // quantile function.
 use crate::alloc::borrow::ToOwned;
@@ -6,9 +5,7 @@
 use num_traits::float::Float;
 use sp_runtime::traits::CheckedAdd;
 use sp_std::cmp::Ordering;
-=======
-use sp_runtime::{traits::CheckedAdd, Saturating};
->>>>>>> f62d8240
+
 use sp_std::vec;
 use substrate_fixed::transcendental::{exp, ln};
 use substrate_fixed::types::{I32F32, I64F64};
@@ -1152,37 +1149,6 @@
         .collect()
 }
 
-<<<<<<< HEAD
-// /// Calculates the exponential moving average (EMA) for a sparse matrix using dynamic alpha values.
-// #[allow(dead_code)]
-// pub fn mat_ema_alpha_vec_sparse(
-//     new: &Vec<Vec<(u16, I32F32)>>,
-//     old: &Vec<Vec<(u16, I32F32)>>,
-//     alpha: &Vec<I32F32>,
-// ) -> Vec<Vec<(u16, I32F32)>> {
-//     assert!(new.len() == old.len());
-//     let n = new.len(); // assume square matrix, rows=cols
-//     let zero: I32F32 = I32F32::from_num(0.0);
-//     let mut result: Vec<Vec<(u16, I32F32)>> = vec![vec![]; n];
-//     for i in 0..new.len() {
-//         let mut row: Vec<I32F32> = vec![zero; n];
-//         for (j, value) in new[i].iter() {
-//             let alpha_val: I32F32 = alpha[*j as usize];
-//             row[*j as usize] += alpha_val * value;
-//         }
-//         for (j, value) in old[i].iter() {
-//             let one_minus_alpha: I32F32 = I32F32::from_num(1.0) - alpha[*j as usize];
-//             row[*j as usize] += one_minus_alpha * value;
-//         }
-//         for (j, value) in row.iter().enumerate() {
-//             if *value > zero {
-//                 result[i].push((j as u16, *value))
-//             }
-//         }
-//     }
-//     result
-// }
-
 /// Calculates the exponential moving average (EMA) for a sparse matrix using dynamic alpha values.
 #[allow(dead_code)]
 pub fn mat_ema_alpha_vec_sparse(
@@ -1195,48 +1161,6 @@
     let n = new.len(); // Assume square matrix, rows=cols
     let zero: I32F32 = I32F32::from_num(0.0);
     let mut result: Vec<Vec<(u16, I32F32)>> = vec![vec![]; n];
-=======
-#[cfg(test)]
-#[allow(
-    clippy::indexing_slicing,
-    clippy::arithmetic_side_effects,
-    clippy::unwrap_used
-)]
-mod tests {
-    use crate::math::*;
-    use rand::{seq::SliceRandom, thread_rng, Rng};
-    use substrate_fixed::types::{I110F18, I96F32};
-
-    fn assert_float_compare(a: I32F32, b: I32F32, epsilon: I32F32) {
-        assert!(I32F32::abs(a - b) <= epsilon, "a({:?}) != b({:?})", a, b);
-    }
-
-    fn assert_float_compare_64(a: I64F64, b: I64F64, epsilon: I64F64) {
-        assert!(I64F64::abs(a - b) <= epsilon, "a({:?}) != b({:?})", a, b);
-    }
-
-    fn assert_vec_compare(va: &[I32F32], vb: &[I32F32], epsilon: I32F32) {
-        assert!(va.len() == vb.len());
-        for i in 0..va.len() {
-            assert_float_compare(va[i], vb[i], epsilon);
-        }
-    }
-
-    fn assert_vec_compare_64(va: &[I64F64], vb: &[I64F64], epsilon: I64F64) {
-        assert!(va.len() == vb.len());
-        for i in 0..va.len() {
-            assert_float_compare_64(va[i], vb[i], epsilon);
-        }
-    }
-
-    fn assert_vec_compare_u16(va: &[u16], vb: &[u16]) {
-        assert!(va.len() == vb.len());
-        for i in 0..va.len() {
-            assert_eq!(va[i], vb[i]);
-        }
-    }
->>>>>>> f62d8240
-
     // Iterate over each row of the matrices.
     for i in 0..new.len() {
         // Initialize a row of zeros for the result matrix.
