#![cfg_attr(not(feature = "std"), no_std)]
#![recursion_limit = "512"]
#![allow(clippy::too_many_arguments)]
// Edit this file to define custom logic or remove it if it is not needed.
// Learn more about FRAME and the core library of Substrate FRAME pallets:
// <https://docs.substrate.io/reference/frame-pallets/>
pub use pallet::*;

use frame_system::{self as system, ensure_signed};

use frame_support::{
    dispatch::{self, DispatchInfo, DispatchResult, DispatchResultWithPostInfo, PostDispatchInfo},
    ensure,
    pallet_macros::import_section,
    traits::{tokens::fungible, IsSubType},
};

use codec::{Decode, Encode};
use frame_support::sp_runtime::transaction_validity::InvalidTransaction;
use frame_support::sp_runtime::transaction_validity::ValidTransaction;
use scale_info::TypeInfo;
use sp_runtime::{
    traits::{DispatchInfoOf, Dispatchable, PostDispatchInfoOf, SignedExtension},
    transaction_validity::{TransactionValidity, TransactionValidityError},
    DispatchError,
};
use sp_std::marker::PhantomData;

// ============================
//	==== Benchmark Imports =====
// ============================
#[cfg(feature = "runtime-benchmarks")]
mod benchmarks;

// =========================
//	==== Pallet Imports =====
// =========================
mod block_step;
mod epoch;
mod errors;
mod events;
mod math;
mod registration;
mod root;
mod serving;
mod staking;
mod uids;
mod utils;
mod weights;

pub mod delegate_info;
pub mod neuron_info;
pub mod stake_info;
pub mod subnet_info;

// apparently this is stabilized since rust 1.36
extern crate alloc;
pub mod migration;

#[deny(missing_docs)]
#[import_section(errors::errors)]
#[import_section(events::events)]
#[frame_support::pallet]
pub mod pallet {

    use frame_support::{
        dispatch::GetDispatchInfo,
        pallet_prelude::{DispatchResult, StorageMap, ValueQuery, *},
        traits::{tokens::fungible, UnfilteredDispatchable},
    };
    use frame_system::pallet_prelude::*;
    use sp_core::H256;
    use sp_runtime::traits::TrailingZeroInput;
    use sp_std::vec;
    use sp_std::vec::Vec;

    #[cfg(not(feature = "std"))]
    use alloc::boxed::Box;
    #[cfg(feature = "std")]
    use sp_std::prelude::Box;

    /// Tracks version for migrations. Should be monotonic with respect to the
    /// order of migrations. (i.e. always increasing)
    const STORAGE_VERSION: StorageVersion = StorageVersion::new(6);

    #[pallet::pallet]
    #[pallet::without_storage_info]
    #[pallet::storage_version(STORAGE_VERSION)]
    pub struct Pallet<T>(_);

    /// Configure the pallet by specifying the parameters and types on which it depends.
    #[pallet::config]
    pub trait Config: frame_system::Config {
        /// Because this pallet emits events, it depends on the runtime's definition of an event.
        type RuntimeEvent: From<Event<Self>> + IsType<<Self as frame_system::Config>::RuntimeEvent>;

        /// A sudo-able call.
        type SudoRuntimeCall: Parameter
            + UnfilteredDispatchable<RuntimeOrigin = Self::RuntimeOrigin>
            + GetDispatchInfo;

        /// Origin checking for council majority
        type CouncilOrigin: EnsureOrigin<Self::RuntimeOrigin>;

        ///  Currency type that will be used to place deposits on neurons
        type Currency: fungible::Balanced<Self::AccountId, Balance = u64>
            + fungible::Mutate<Self::AccountId>;

        /// Senate members with members management functions.
        type SenateMembers: crate::MemberManagement<Self::AccountId>;

        /// Interface to allow other pallets to control who can register identities
        type TriumvirateInterface: crate::CollectiveInterface<Self::AccountId, Self::Hash, u32>;

        /// =================================
        /// ==== Initial Value Constants ====
        /// =================================

        /// Initial currency issuance.
        #[pallet::constant]
        type InitialIssuance: Get<u64>;
        /// Initial min allowed weights setting.
        #[pallet::constant]
        type InitialMinAllowedWeights: Get<u16>;
        /// Initial Emission Ratio.
        #[pallet::constant]
        type InitialEmissionValue: Get<u16>;
        /// Initial max weight limit.
        #[pallet::constant]
        type InitialMaxWeightsLimit: Get<u16>;
        /// Tempo for each network.
        #[pallet::constant]
        type InitialTempo: Get<u16>;
        /// Initial Difficulty.
        #[pallet::constant]
        type InitialDifficulty: Get<u64>;
        /// Initial Max Difficulty.
        #[pallet::constant]
        type InitialMaxDifficulty: Get<u64>;
        /// Initial Min Difficulty.
        #[pallet::constant]
        type InitialMinDifficulty: Get<u64>;
        /// Initial RAO Recycled.
        #[pallet::constant]
        type InitialRAORecycledForRegistration: Get<u64>;
        /// Initial Burn.
        #[pallet::constant]
        type InitialBurn: Get<u64>;
        /// Initial Max Burn.
        #[pallet::constant]
        type InitialMaxBurn: Get<u64>;
        /// Initial Min Burn.
        #[pallet::constant]
        type InitialMinBurn: Get<u64>;
        /// Initial adjustment interval.
        #[pallet::constant]
        type InitialAdjustmentInterval: Get<u16>;
        /// Initial bonds moving average.
        #[pallet::constant]
        type InitialBondsMovingAverage: Get<u64>;
        /// Initial target registrations per interval.
        #[pallet::constant]
        type InitialTargetRegistrationsPerInterval: Get<u16>;
        /// Rho constant.
        #[pallet::constant]
        type InitialRho: Get<u16>;
        /// Kappa constant.
        #[pallet::constant]
        type InitialKappa: Get<u16>;
        /// Max UID constant.
        #[pallet::constant]
        type InitialMaxAllowedUids: Get<u16>;
        /// Initial validator context pruning length.
        #[pallet::constant]
        type InitialValidatorPruneLen: Get<u64>;
        /// Initial scaling law power.
        #[pallet::constant]
        type InitialScalingLawPower: Get<u16>;
        /// Immunity Period Constant.
        #[pallet::constant]
        type InitialImmunityPeriod: Get<u16>;
        /// Activity constant.
        #[pallet::constant]
        type InitialActivityCutoff: Get<u16>;
        /// Initial max registrations per block.
        #[pallet::constant]
        type InitialMaxRegistrationsPerBlock: Get<u16>;
        /// Initial pruning score for each neuron.
        #[pallet::constant]
        type InitialPruningScore: Get<u16>;
        /// Initial maximum allowed validators per network.
        #[pallet::constant]
        type InitialMaxAllowedValidators: Get<u16>;
        /// Initial default delegation take.
        #[pallet::constant]
        type InitialDefaultTake: Get<u16>;
        /// Initial minimum delegation take.
        #[pallet::constant]
        type InitialMinTake: Get<u16>;
        /// Initial weights version key.
        #[pallet::constant]
        type InitialWeightsVersionKey: Get<u64>;
        /// Initial serving rate limit.
        #[pallet::constant]
        type InitialServingRateLimit: Get<u64>;
        /// Initial transaction rate limit.
        #[pallet::constant]
        type InitialTxRateLimit: Get<u64>;
        /// Initial delegate take transaction rate limit.
        #[pallet::constant]
        type InitialTxDelegateTakeRateLimit: Get<u64>;
        /// Initial percentage of total stake required to join senate.
        #[pallet::constant]
        type InitialSenateRequiredStakePercentage: Get<u64>;
        /// Initial adjustment alpha on burn and pow.
        #[pallet::constant]
        type InitialAdjustmentAlpha: Get<u64>;
        /// Initial network immunity period
        #[pallet::constant]
        type InitialNetworkImmunityPeriod: Get<u64>;
        /// Initial minimum allowed network UIDs
        #[pallet::constant]
        type InitialNetworkMinAllowedUids: Get<u16>;
        /// Initial network minimum burn cost
        #[pallet::constant]
        type InitialNetworkMinLockCost: Get<u64>;
        /// Initial network subnet cut.
        #[pallet::constant]
        type InitialSubnetOwnerCut: Get<u16>;
        /// Initial lock reduction interval.
        #[pallet::constant]
        type InitialNetworkLockReductionInterval: Get<u64>;
        /// Initial max allowed subnets
        #[pallet::constant]
        type InitialSubnetLimit: Get<u16>;
        /// Initial network creation rate limit
        #[pallet::constant]
        type InitialNetworkRateLimit: Get<u64>;
        /// Initial target stakes per interval issuance.
        #[pallet::constant]
        type InitialTargetStakesPerInterval: Get<u64>;
    }

    /// Alias for the account ID.
    pub type AccountIdOf<T> = <T as frame_system::Config>::AccountId;

    /// Senate requirements
    #[pallet::type_value]
    pub fn DefaultSenateRequiredStakePercentage<T: Config>() -> u64 {
        T::InitialSenateRequiredStakePercentage::get()
    }

    #[pallet::storage]
    pub(super) type SenateRequiredStakePercentage<T> =
        StorageValue<_, u64, ValueQuery, DefaultSenateRequiredStakePercentage<T>>;

    /// ============================
    /// ==== Staking + Accounts ====
    /// ============================

    /// Total Rao in circulation.
    #[pallet::type_value]
    pub fn TotalSupply<T: Config>() -> u64 {
        21_000_000_000_000_000 // Rao => 21_000_000 Tao
    }
    /// Default total stake.
    #[pallet::type_value]
    pub fn DefaultDefaultTake<T: Config>() -> u16 {
        T::InitialDefaultTake::get()
    }
    /// Default minimum take.
    #[pallet::type_value]
    pub fn DefaultMinTake<T: Config>() -> u16 {
        T::InitialMinTake::get()
    }
    /// Default account take.
    #[pallet::type_value]
    pub fn DefaultAccountTake<T: Config>() -> u64 {
        0
    }
    /// Default stakes per interval.
    #[pallet::type_value]
    pub fn DefaultStakesPerInterval<T: Config>() -> (u64, u64) {
        (0, 0)
    }
    /// Default emission per block.
    #[pallet::type_value]
    pub fn DefaultBlockEmission<T: Config>() -> u64 {
        1_000_000_000
    }
    /// Default allowed delegation.
    #[pallet::type_value]
    pub fn DefaultAllowsDelegation<T: Config>() -> bool {
        false
    }
    /// Default total issuance.
    #[pallet::type_value]
    pub fn DefaultTotalIssuance<T: Config>() -> u64 {
        T::InitialIssuance::get()
    }
    /// Default account, derived from zero trailing bytes.
    #[pallet::type_value]
    pub fn DefaultAccount<T: Config>() -> T::AccountId {
        T::AccountId::decode(&mut TrailingZeroInput::zeroes())
            .expect("trailing zeroes always produce a valid account ID; qed")
    }
    /// Default target stakes per interval.
    #[pallet::type_value]
    pub fn DefaultTargetStakesPerInterval<T: Config>() -> u64 {
        T::InitialTargetStakesPerInterval::get()
    }
    /// Default stake interval.
    #[pallet::type_value]
    pub fn DefaultStakeInterval<T: Config>() -> u64 {
        360
    }

    #[pallet::storage] // --- ITEM ( total_stake )
    pub type TotalStake<T> = StorageValue<_, u64, ValueQuery>;
    #[pallet::storage] // --- ITEM ( default_take )
    pub type MaxTake<T> = StorageValue<_, u16, ValueQuery, DefaultDefaultTake<T>>;
    #[pallet::storage] // --- ITEM ( min_take )
    pub type MinTake<T> = StorageValue<_, u16, ValueQuery, DefaultMinTake<T>>;
    #[pallet::storage] // --- ITEM ( global_block_emission )
    pub type BlockEmission<T> = StorageValue<_, u64, ValueQuery, DefaultBlockEmission<T>>;
    #[pallet::storage] // --- ITEM ( total_issuance )
    pub type TotalIssuance<T> = StorageValue<_, u64, ValueQuery, DefaultTotalIssuance<T>>;
    #[pallet::storage] // --- ITEM (target_stakes_per_interval)
    pub type TargetStakesPerInterval<T> =
        StorageValue<_, u64, ValueQuery, DefaultTargetStakesPerInterval<T>>;
    #[pallet::storage] // --- ITEM (default_stake_interval)
    pub type StakeInterval<T> = StorageValue<_, u64, ValueQuery, DefaultStakeInterval<T>>;
    #[pallet::storage] // --- MAP ( hot ) --> stake | Returns the total amount of stake under a hotkey.
    pub type TotalHotkeyStake<T: Config> =
        StorageMap<_, Identity, T::AccountId, u64, ValueQuery, DefaultAccountTake<T>>;
    #[pallet::storage] // --- MAP ( cold ) --> stake | Returns the total amount of stake under a coldkey.
    pub type TotalColdkeyStake<T: Config> =
        StorageMap<_, Identity, T::AccountId, u64, ValueQuery, DefaultAccountTake<T>>;
    #[pallet::storage]
    ///  MAP (hot, cold) --> stake | Returns a tuple (u64: stakes, u64: block_number)
    pub type TotalHotkeyColdkeyStakesThisInterval<T: Config> = StorageDoubleMap<
        _,
        Identity,
        T::AccountId,
        Identity,
        T::AccountId,
        (u64, u64),
        ValueQuery,
        DefaultStakesPerInterval<T>,
    >;
    #[pallet::storage] // --- MAP ( hot ) --> cold | Returns the controlling coldkey for a hotkey.
    pub type Owner<T: Config> =
        StorageMap<_, Blake2_128Concat, T::AccountId, T::AccountId, ValueQuery, DefaultAccount<T>>;
    #[pallet::storage] // --- MAP ( hot ) --> take | Returns the hotkey delegation take. And signals that this key is open for delegation.
    pub type Delegates<T: Config> =
        StorageMap<_, Blake2_128Concat, T::AccountId, u16, ValueQuery, DefaultDefaultTake<T>>;
    #[pallet::storage] // --- DMAP ( hot, cold ) --> stake | Returns the stake under a coldkey prefixed by hotkey.
    pub type Stake<T: Config> = StorageDoubleMap<
        _,
        Blake2_128Concat,
        T::AccountId,
        Identity,
        T::AccountId,
        u64,
        ValueQuery,
        DefaultAccountTake<T>,
    >;

    /// =====================================
    /// ==== Difficulty / Registrations =====
    /// =====================================

    /// Default last adjustment block.
    #[pallet::type_value]
    pub fn DefaultLastAdjustmentBlock<T: Config>() -> u64 {
        0
    }
    /// Default registrations this block.
    #[pallet::type_value]
    pub fn DefaultRegistrationsThisBlock<T: Config>() -> u16 {
        0
    }
    /// Default burn token.
    #[pallet::type_value]
    pub fn DefaultBurn<T: Config>() -> u64 {
        T::InitialBurn::get()
    }
    /// Default min burn token.
    #[pallet::type_value]
    pub fn DefaultMinBurn<T: Config>() -> u64 {
        T::InitialMinBurn::get()
    }
    /// Default max burn token.
    #[pallet::type_value]
    pub fn DefaultMaxBurn<T: Config>() -> u64 {
        T::InitialMaxBurn::get()
    }
    /// Default difficulty value.
    #[pallet::type_value]
    pub fn DefaultDifficulty<T: Config>() -> u64 {
        T::InitialDifficulty::get()
    }
    /// Default min difficulty value.
    #[pallet::type_value]
    pub fn DefaultMinDifficulty<T: Config>() -> u64 {
        T::InitialMinDifficulty::get()
    }
    /// Default max difficulty value.
    #[pallet::type_value]
    pub fn DefaultMaxDifficulty<T: Config>() -> u64 {
        T::InitialMaxDifficulty::get()
    }
    /// Default max registrations per block.
    #[pallet::type_value]
    pub fn DefaultMaxRegistrationsPerBlock<T: Config>() -> u16 {
        T::InitialMaxRegistrationsPerBlock::get()
    }
    /// Default RAO recycled for registration.
    #[pallet::type_value]
    pub fn DefaultRAORecycledForRegistration<T: Config>() -> u64 {
        T::InitialRAORecycledForRegistration::get()
    }

    #[pallet::storage] // ---- StorageItem Global Used Work.
    pub type UsedWork<T: Config> = StorageMap<_, Identity, Vec<u8>, u64, ValueQuery>;
    #[pallet::storage] // --- MAP ( netuid ) --> Burn
    pub type Burn<T> = StorageMap<_, Identity, u16, u64, ValueQuery, DefaultBurn<T>>;
    #[pallet::storage] // --- MAP ( netuid ) --> Difficulty
    pub type Difficulty<T> = StorageMap<_, Identity, u16, u64, ValueQuery, DefaultDifficulty<T>>;
    #[pallet::storage] // --- MAP ( netuid ) --> MinBurn
    pub type MinBurn<T> = StorageMap<_, Identity, u16, u64, ValueQuery, DefaultMinBurn<T>>;
    #[pallet::storage] // --- MAP ( netuid ) --> MaxBurn
    pub type MaxBurn<T> = StorageMap<_, Identity, u16, u64, ValueQuery, DefaultMaxBurn<T>>;
    #[pallet::storage] // --- MAP ( netuid ) --> MinDifficulty
    pub type MinDifficulty<T> =
        StorageMap<_, Identity, u16, u64, ValueQuery, DefaultMinDifficulty<T>>;
    #[pallet::storage] // --- MAP ( netuid ) --> MaxDifficulty
    pub type MaxDifficulty<T> =
        StorageMap<_, Identity, u16, u64, ValueQuery, DefaultMaxDifficulty<T>>;
    #[pallet::storage] // --- MAP ( netuid ) -->  Block at last adjustment.
    pub type LastAdjustmentBlock<T> =
        StorageMap<_, Identity, u16, u64, ValueQuery, DefaultLastAdjustmentBlock<T>>;
    #[pallet::storage] // --- MAP ( netuid ) --> Registrations of this Block.
    pub type RegistrationsThisBlock<T> =
        StorageMap<_, Identity, u16, u16, ValueQuery, DefaultRegistrationsThisBlock<T>>;
    #[pallet::storage] // --- ITEM( global_max_registrations_per_block )
    pub type MaxRegistrationsPerBlock<T> =
        StorageMap<_, Identity, u16, u16, ValueQuery, DefaultMaxRegistrationsPerBlock<T>>;
    #[pallet::storage] // --- MAP ( netuid, global_RAO_recycled_for_registration )
    pub type RAORecycledForRegistration<T> =
        StorageMap<_, Identity, u16, u64, ValueQuery, DefaultRAORecycledForRegistration<T>>;

    /// ==============================
    /// ==== Subnetworks Storage =====
    /// ==============================

    /// Default number of networks.
    #[pallet::type_value]
    pub fn DefaultN<T: Config>() -> u16 {
        0
    }
    /// Default value for modality.
    #[pallet::type_value]
    pub fn DefaultModality<T: Config>() -> u16 {
        0
    }
    /// Default value for hotkeys.
    #[pallet::type_value]
    pub fn DefaultHotkeys<T: Config>() -> Vec<u16> {
        vec![]
    }
    /// Default value if network is added.
    #[pallet::type_value]
    pub fn DefaultNeworksAdded<T: Config>() -> bool {
        false
    }
    /// Default value for network member.
    #[pallet::type_value]
    pub fn DefaultIsNetworkMember<T: Config>() -> bool {
        false
    }
    /// Default value for registration allowed.
    #[pallet::type_value]
    pub fn DefaultRegistrationAllowed<T: Config>() -> bool {
        false
    }
    /// Default value for network registered at.
    #[pallet::type_value]
    pub fn DefaultNetworkRegisteredAt<T: Config>() -> u64 {
        0
    }
    /// Default value for network immunity period.
    #[pallet::type_value]
    pub fn DefaultNetworkImmunityPeriod<T: Config>() -> u64 {
        T::InitialNetworkImmunityPeriod::get()
    }
    /// Default value for network last registered.
    #[pallet::type_value]
    pub fn DefaultNetworkLastRegistered<T: Config>() -> u64 {
        0
    }
    /// Default value for nominator min required stake.
    #[pallet::type_value]
    pub fn DefaultNominatorMinRequiredStake<T: Config>() -> u64 {
        0
    }
    /// Default value for network min allowed UIDs.
    #[pallet::type_value]
    pub fn DefaultNetworkMinAllowedUids<T: Config>() -> u16 {
        T::InitialNetworkMinAllowedUids::get()
    }
    /// Default value for network min lock cost.
    #[pallet::type_value]
    pub fn DefaultNetworkMinLockCost<T: Config>() -> u64 {
        T::InitialNetworkMinLockCost::get()
    }
    /// Default value for network lock reduction interval.
    #[pallet::type_value]
    pub fn DefaultNetworkLockReductionInterval<T: Config>() -> u64 {
        T::InitialNetworkLockReductionInterval::get()
    }
    /// Default value for subnet owner cut.
    #[pallet::type_value]
    pub fn DefaultSubnetOwnerCut<T: Config>() -> u16 {
        T::InitialSubnetOwnerCut::get()
    }
    /// Default value for subnet limit.
    #[pallet::type_value]
    pub fn DefaultSubnetLimit<T: Config>() -> u16 {
        T::InitialSubnetLimit::get()
    }
    /// Default value for network rate limit.
    #[pallet::type_value]
    pub fn DefaultNetworkRateLimit<T: Config>() -> u64 {
        if cfg!(feature = "pow-faucet") {
            return 0;
        }

        T::InitialNetworkRateLimit::get()
    }

    #[pallet::storage] // --- ITEM( maximum_number_of_networks )
    pub type SubnetLimit<T> = StorageValue<_, u16, ValueQuery, DefaultSubnetLimit<T>>;
    #[pallet::storage] // --- ITEM( total_number_of_existing_networks )
    pub type TotalNetworks<T> = StorageValue<_, u16, ValueQuery>;
    #[pallet::storage] // --- MAP ( netuid ) --> subnetwork_n (Number of UIDs in the network).
    pub type SubnetworkN<T: Config> = StorageMap<_, Identity, u16, u16, ValueQuery, DefaultN<T>>;
    #[pallet::storage] // --- MAP ( netuid ) --> modality   TEXT: 0, IMAGE: 1, TENSOR: 2
    pub type NetworkModality<T> = StorageMap<_, Identity, u16, u16, ValueQuery, DefaultModality<T>>;
    #[pallet::storage] // --- MAP ( netuid ) --> network_is_added
    pub type NetworksAdded<T: Config> =
        StorageMap<_, Identity, u16, bool, ValueQuery, DefaultNeworksAdded<T>>;
    #[pallet::storage] // --- DMAP ( hotkey, netuid ) --> bool
    pub type IsNetworkMember<T: Config> = StorageDoubleMap<
        _,
        Blake2_128Concat,
        T::AccountId,
        Identity,
        u16,
        bool,
        ValueQuery,
        DefaultIsNetworkMember<T>,
    >;
    #[pallet::storage] // --- MAP ( netuid ) --> network_registration_allowed
    pub type NetworkRegistrationAllowed<T: Config> =
        StorageMap<_, Identity, u16, bool, ValueQuery, DefaultRegistrationAllowed<T>>;
    #[pallet::storage] // --- MAP ( netuid ) --> network_pow_allowed
    pub type NetworkPowRegistrationAllowed<T: Config> =
        StorageMap<_, Identity, u16, bool, ValueQuery, DefaultRegistrationAllowed<T>>;
    #[pallet::storage] // --- MAP ( netuid ) --> block_created
    pub type NetworkRegisteredAt<T: Config> =
        StorageMap<_, Identity, u16, u64, ValueQuery, DefaultNetworkRegisteredAt<T>>;
    #[pallet::storage] // ITEM( network_immunity_period )
    pub type NetworkImmunityPeriod<T> =
        StorageValue<_, u64, ValueQuery, DefaultNetworkImmunityPeriod<T>>;
    #[pallet::storage] // ITEM( network_last_registered_block )
    pub type NetworkLastRegistered<T> =
        StorageValue<_, u64, ValueQuery, DefaultNetworkLastRegistered<T>>;
    #[pallet::storage] // ITEM( network_min_allowed_uids )
    pub type NetworkMinAllowedUids<T> =
        StorageValue<_, u16, ValueQuery, DefaultNetworkMinAllowedUids<T>>;
    #[pallet::storage] // ITEM( min_network_lock_cost )
    pub type NetworkMinLockCost<T> = StorageValue<_, u64, ValueQuery, DefaultNetworkMinLockCost<T>>;
    #[pallet::storage] // ITEM( last_network_lock_cost )
    pub type NetworkLastLockCost<T> =
        StorageValue<_, u64, ValueQuery, DefaultNetworkMinLockCost<T>>;
    #[pallet::storage] // ITEM( network_lock_reduction_interval )
    pub type NetworkLockReductionInterval<T> =
        StorageValue<_, u64, ValueQuery, DefaultNetworkLockReductionInterval<T>>;
    #[pallet::storage] // ITEM( subnet_owner_cut )
    pub type SubnetOwnerCut<T> = StorageValue<_, u16, ValueQuery, DefaultSubnetOwnerCut<T>>;
    #[pallet::storage] // ITEM( network_rate_limit )
    pub type NetworkRateLimit<T> = StorageValue<_, u64, ValueQuery, DefaultNetworkRateLimit<T>>;
    #[pallet::storage] // ITEM( nominator_min_required_stake )
    pub type NominatorMinRequiredStake<T> =
        StorageValue<_, u64, ValueQuery, DefaultNominatorMinRequiredStake<T>>;

    /// ==============================
    /// ==== Subnetwork Features =====
    /// ==============================

    /// Default value for emission values.
    #[pallet::type_value]
    pub fn DefaultEmissionValues<T: Config>() -> u64 {
        0
    }
    /// Default value for pending emission.
    #[pallet::type_value]
    pub fn DefaultPendingEmission<T: Config>() -> u64 {
        0
    }
    /// Default value for blocks since last step.
    #[pallet::type_value]
    pub fn DefaultBlocksSinceLastStep<T: Config>() -> u64 {
        0
    }
    /// Default value for last mechanism step block.
    #[pallet::type_value]
    pub fn DefaultLastMechanismStepBlock<T: Config>() -> u64 {
        0
    }
    /// Default value for subnet owner.
    #[pallet::type_value]
    pub fn DefaultSubnetOwner<T: Config>() -> T::AccountId {
        T::AccountId::decode(&mut sp_runtime::traits::TrailingZeroInput::zeroes())
            .expect("trailing zeroes always produce a valid account ID; qed")
    }
    /// Default value for subnet locked.
    #[pallet::type_value]
    pub fn DefaultSubnetLocked<T: Config>() -> u64 {
        0
    }
    /// Default value for network tempo
    #[pallet::type_value]
    pub fn DefaultTempo<T: Config>() -> u16 {
        T::InitialTempo::get()
    }

    #[pallet::storage] // --- MAP ( netuid ) --> tempo
    pub type Tempo<T> = StorageMap<_, Identity, u16, u16, ValueQuery, DefaultTempo<T>>;
    #[pallet::storage] // --- MAP ( netuid ) --> emission_values
    pub type EmissionValues<T> =
        StorageMap<_, Identity, u16, u64, ValueQuery, DefaultEmissionValues<T>>;
    #[pallet::storage] // --- MAP ( netuid ) --> pending_emission
    pub type PendingEmission<T> =
        StorageMap<_, Identity, u16, u64, ValueQuery, DefaultPendingEmission<T>>;
    #[pallet::storage] // --- MAP ( netuid ) --> blocks_since_last_step
    pub type BlocksSinceLastStep<T> =
        StorageMap<_, Identity, u16, u64, ValueQuery, DefaultBlocksSinceLastStep<T>>;
    #[pallet::storage] // --- MAP ( netuid ) --> last_mechanism_step_block
    pub type LastMechansimStepBlock<T> =
        StorageMap<_, Identity, u16, u64, ValueQuery, DefaultLastMechanismStepBlock<T>>;
    #[pallet::storage] // --- MAP ( netuid ) --> subnet_owner
    pub type SubnetOwner<T: Config> =
        StorageMap<_, Identity, u16, T::AccountId, ValueQuery, DefaultSubnetOwner<T>>;
    #[pallet::storage] // --- MAP ( netuid ) --> subnet_locked
    pub type SubnetLocked<T: Config> =
        StorageMap<_, Identity, u16, u64, ValueQuery, DefaultSubnetLocked<T>>;

    /// =================================
    /// ==== Axon / Promo Endpoints =====
    /// =================================

    /// Struct for Axon.
    pub type AxonInfoOf = AxonInfo;

    /// Data structure for Axon information.
    #[derive(Encode, Decode, Default, TypeInfo, Clone, PartialEq, Eq, Debug)]
    pub struct AxonInfo {
        ///  Axon serving block.
        pub block: u64,
        ///  Axon version
        pub version: u32,
        ///  Axon u128 encoded ip address of type v6 or v4.
        pub port: u16,
        ///  Axon u16 encoded port.
        pub ip: u128,
        ///  Axon ip type, 4 for ipv4 and 6 for ipv6.
        pub ip_type: u8,
        ///  Axon protocol. TCP, UDP, other.
        pub protocol: u8,
        ///  Axon proto placeholder 1.
        pub placeholder1: u8,
        ///  Axon proto placeholder 2.
        pub placeholder2: u8,
    }

    ///  Struct for Prometheus.
    pub type PrometheusInfoOf = PrometheusInfo;
    /// Data structure for Prometheus information.
    #[derive(Encode, Decode, Default, TypeInfo, Clone, PartialEq, Eq, Debug)]
    pub struct PrometheusInfo {
        /// Prometheus serving block.
        pub block: u64,
        /// Prometheus version.
        pub version: u32,
        ///  Prometheus u128 encoded ip address of type v6 or v4.
        pub ip: u128,
        ///  Prometheus u16 encoded port.
        pub port: u16,
        /// Prometheus ip type, 4 for ipv4 and 6 for ipv6.
        pub ip_type: u8,
    }

    /// Default value for rate limiting
    #[pallet::type_value]
    pub fn DefaultTxRateLimit<T: Config>() -> u64 {
        T::InitialTxRateLimit::get()
    }
    /// Default value for delegate take rate limiting
    #[pallet::type_value]
    pub fn DefaultTxDelegateTakeRateLimit<T: Config>() -> u64 {
        T::InitialTxDelegateTakeRateLimit::get()
    }
    /// Default value for last extrinsic block.
    #[pallet::type_value]
    pub fn DefaultLastTxBlock<T: Config>() -> u64 {
        0
    }

    #[pallet::storage] // --- ITEM ( tx_rate_limit )
    pub(super) type TxRateLimit<T> = StorageValue<_, u64, ValueQuery, DefaultTxRateLimit<T>>;
    #[pallet::storage] // --- ITEM ( tx_rate_limit )
    pub(super) type TxDelegateTakeRateLimit<T> =
        StorageValue<_, u64, ValueQuery, DefaultTxDelegateTakeRateLimit<T>>;
    #[pallet::storage] // --- MAP ( key ) --> last_block
    pub(super) type LastTxBlock<T: Config> =
        StorageMap<_, Identity, T::AccountId, u64, ValueQuery, DefaultLastTxBlock<T>>;
    #[pallet::storage] // --- MAP ( key ) --> last_block
    pub(super) type LastTxBlockDelegateTake<T: Config> =
        StorageMap<_, Identity, T::AccountId, u64, ValueQuery, DefaultLastTxBlock<T>>;

    /// Default value for serving rate limit.
    #[pallet::type_value]
    pub fn DefaultServingRateLimit<T: Config>() -> u64 {
        T::InitialServingRateLimit::get()
    }

    #[pallet::storage] // --- MAP ( netuid ) --> serving_rate_limit
    pub type ServingRateLimit<T> =
        StorageMap<_, Identity, u16, u64, ValueQuery, DefaultServingRateLimit<T>>;
    #[pallet::storage] // --- MAP ( netuid, hotkey ) --> axon_info
    pub(super) type Axons<T: Config> =
        StorageDoubleMap<_, Identity, u16, Blake2_128Concat, T::AccountId, AxonInfoOf, OptionQuery>;
    #[pallet::storage] // --- MAP ( netuid, hotkey ) --> prometheus_info
    pub(super) type Prometheus<T: Config> = StorageDoubleMap<
        _,
        Identity,
        u16,
        Blake2_128Concat,
        T::AccountId,
        PrometheusInfoOf,
        OptionQuery,
    >;

    /// =======================================
    /// ==== Subnetwork Hyperparam storage ====
    /// =======================================

    /// Default weights set rate limit.
    #[pallet::type_value]
    pub fn DefaultWeightsSetRateLimit<T: Config>() -> u64 {
        100
    }
    /// Default block at registration.
    #[pallet::type_value]
    pub fn DefaultBlockAtRegistration<T: Config>() -> u64 {
        0
    }
    /// Default Rho parameter value.
    #[pallet::type_value]
    pub fn DefaultRho<T: Config>() -> u16 {
        T::InitialRho::get()
    }
    /// Default Kai parameter value.
    #[pallet::type_value]
    pub fn DefaultKappa<T: Config>() -> u16 {
        T::InitialKappa::get()
    }
    /// Default max allowed uids.
    #[pallet::type_value]
    pub fn DefaultMaxAllowedUids<T: Config>() -> u16 {
        T::InitialMaxAllowedUids::get()
    }
    /// Default immunity period value.
    #[pallet::type_value]
    pub fn DefaultImmunityPeriod<T: Config>() -> u16 {
        T::InitialImmunityPeriod::get()
    }
    /// Default activity cutoff value.
    #[pallet::type_value]
    pub fn DefaultActivityCutoff<T: Config>() -> u16 {
        T::InitialActivityCutoff::get()
    }
    /// Default max weights limit.
    #[pallet::type_value]
    pub fn DefaultMaxWeightsLimit<T: Config>() -> u16 {
        T::InitialMaxWeightsLimit::get()
    }
    /// Default weights version key.
    #[pallet::type_value]
    pub fn DefaultWeightsVersionKey<T: Config>() -> u64 {
        T::InitialWeightsVersionKey::get()
    }
    /// Default minimal allowed weights.
    #[pallet::type_value]
    pub fn DefaultMinAllowedWeights<T: Config>() -> u16 {
        T::InitialMinAllowedWeights::get()
    }
    /// Default max allowed validators.
    #[pallet::type_value]
    pub fn DefaultMaxAllowedValidators<T: Config>() -> u16 {
        T::InitialMaxAllowedValidators::get()
    }
    /// Default adjustment interval.
    #[pallet::type_value]
    pub fn DefaultAdjustmentInterval<T: Config>() -> u16 {
        T::InitialAdjustmentInterval::get()
    }
    /// Default bonds moving average.
    #[pallet::type_value]
    pub fn DefaultBondsMovingAverage<T: Config>() -> u64 {
        T::InitialBondsMovingAverage::get()
    }
    /// Default validator prune length.
    #[pallet::type_value]
    pub fn DefaultValidatorPruneLen<T: Config>() -> u64 {
        T::InitialValidatorPruneLen::get()
    }
    /// Default scaling law power.
    #[pallet::type_value]
    pub fn DefaultScalingLawPower<T: Config>() -> u16 {
        T::InitialScalingLawPower::get()
    }
    /// Default target registrations per interval.
    #[pallet::type_value]
    pub fn DefaultTargetRegistrationsPerInterval<T: Config>() -> u16 {
        T::InitialTargetRegistrationsPerInterval::get()
    }
    /// Default adjustment alpha.
    #[pallet::type_value]
    pub fn DefaultAdjustmentAlpha<T: Config>() -> u64 {
        T::InitialAdjustmentAlpha::get()
    }
    /// Default weights min stake.
    #[pallet::type_value]
    pub fn DefaultWeightsMinStake<T: Config>() -> u64 {
        0
    }

    #[pallet::storage] // ITEM( weights_min_stake )
    pub type WeightsMinStake<T> = StorageValue<_, u64, ValueQuery, DefaultWeightsMinStake<T>>;
    #[pallet::storage] // --- MAP ( netuid ) --> Rho
    pub type Rho<T> = StorageMap<_, Identity, u16, u16, ValueQuery, DefaultRho<T>>;
    #[pallet::storage] // --- MAP ( netuid ) --> Kappa
    pub type Kappa<T> = StorageMap<_, Identity, u16, u16, ValueQuery, DefaultKappa<T>>;
    #[pallet::storage] // --- MAP ( netuid ) --> uid, we use to record uids to prune at next epoch.
    pub type NeuronsToPruneAtNextEpoch<T: Config> = StorageMap<_, Identity, u16, u16, ValueQuery>;
    #[pallet::storage] // --- MAP ( netuid ) --> registrations_this_interval
    pub type RegistrationsThisInterval<T: Config> = StorageMap<_, Identity, u16, u16, ValueQuery>;
    #[pallet::storage] // --- MAP ( netuid ) --> pow_registrations_this_interval
    pub type POWRegistrationsThisInterval<T: Config> =
        StorageMap<_, Identity, u16, u16, ValueQuery>;
    #[pallet::storage] // --- MAP ( netuid ) --> burn_registrations_this_interval
    pub type BurnRegistrationsThisInterval<T: Config> =
        StorageMap<_, Identity, u16, u16, ValueQuery>;
    #[pallet::storage] // --- MAP ( netuid ) --> max_allowed_uids
    pub type MaxAllowedUids<T> =
        StorageMap<_, Identity, u16, u16, ValueQuery, DefaultMaxAllowedUids<T>>;
    #[pallet::storage] // --- MAP ( netuid ) --> immunity_period
    pub type ImmunityPeriod<T> =
        StorageMap<_, Identity, u16, u16, ValueQuery, DefaultImmunityPeriod<T>>;
    #[pallet::storage] // --- MAP ( netuid ) --> activity_cutoff
    pub type ActivityCutoff<T> =
        StorageMap<_, Identity, u16, u16, ValueQuery, DefaultActivityCutoff<T>>;
    #[pallet::storage] // --- MAP ( netuid ) --> max_weight_limit
    pub type MaxWeightsLimit<T> =
        StorageMap<_, Identity, u16, u16, ValueQuery, DefaultMaxWeightsLimit<T>>;
    #[pallet::storage] // --- MAP ( netuid ) --> weights_version_key
    pub type WeightsVersionKey<T> =
        StorageMap<_, Identity, u16, u64, ValueQuery, DefaultWeightsVersionKey<T>>;
    #[pallet::storage] // --- MAP ( netuid ) --> min_allowed_weights
    pub type MinAllowedWeights<T> =
        StorageMap<_, Identity, u16, u16, ValueQuery, DefaultMinAllowedWeights<T>>;
    #[pallet::storage] // --- MAP ( netuid ) --> max_allowed_validators
    pub type MaxAllowedValidators<T> =
        StorageMap<_, Identity, u16, u16, ValueQuery, DefaultMaxAllowedValidators<T>>;
    #[pallet::storage] // --- MAP ( netuid ) --> adjustment_interval
    pub type AdjustmentInterval<T> =
        StorageMap<_, Identity, u16, u16, ValueQuery, DefaultAdjustmentInterval<T>>;
    #[pallet::storage] // --- MAP ( netuid ) --> bonds_moving_average
    pub type BondsMovingAverage<T> =
        StorageMap<_, Identity, u16, u64, ValueQuery, DefaultBondsMovingAverage<T>>;
    #[pallet::storage] // --- MAP ( netuid ) --> weights_set_rate_limit
    pub type WeightsSetRateLimit<T> =
        StorageMap<_, Identity, u16, u64, ValueQuery, DefaultWeightsSetRateLimit<T>>;
    #[pallet::storage] // --- MAP ( netuid ) --> validator_prune_len
    pub type ValidatorPruneLen<T> =
        StorageMap<_, Identity, u16, u64, ValueQuery, DefaultValidatorPruneLen<T>>;
    #[pallet::storage] // --- MAP ( netuid ) --> scaling_law_power
    pub type ScalingLawPower<T> =
        StorageMap<_, Identity, u16, u16, ValueQuery, DefaultScalingLawPower<T>>;
    #[pallet::storage] // --- MAP ( netuid ) --> target_registrations_this_interval
    pub type TargetRegistrationsPerInterval<T> =
        StorageMap<_, Identity, u16, u16, ValueQuery, DefaultTargetRegistrationsPerInterval<T>>;
    #[pallet::storage] // --- DMAP ( netuid, uid ) --> block_at_registration
    pub type BlockAtRegistration<T: Config> = StorageDoubleMap<
        _,
        Identity,
        u16,
        Identity,
        u16,
        u64,
        ValueQuery,
        DefaultBlockAtRegistration<T>,
    >;
    #[pallet::storage] // --- DMAP ( netuid ) --> adjustment_alpha
    pub type AdjustmentAlpha<T: Config> =
        StorageMap<_, Identity, u16, u64, ValueQuery, DefaultAdjustmentAlpha<T>>;

<<<<<<< HEAD
    /// =======================================
    /// ==== Subnetwork Consensus Storage  ====
    /// =======================================

    /// Value definition for vector of u16.
=======
    // --- MAP (netuid, who) --> (hash, weight) | Returns the hash and weight committed by an account for a given netuid.
    #[pallet::storage]
    pub type WeightCommits<T: Config> = StorageDoubleMap<
        _,
        Twox64Concat,
        u16,
        Twox64Concat,
        T::AccountId,
        (H256, u64),
        OptionQuery,
    >;

    #[pallet::type_value]
    pub fn DefaultWeightCommitRevealInterval<T: Config>() -> u64 {
        1000
    }

    #[pallet::storage]
    pub type WeightCommitRevealInterval<T> =
        StorageValue<_, u64, ValueQuery, DefaultWeightCommitRevealInterval<T>>;

    // =======================================
    // ==== Subnetwork Consensus Storage  ====
    // =======================================
>>>>>>> dd93e0c0
    #[pallet::type_value]
    pub fn EmptyU16Vec<T: Config>() -> Vec<u16> {
        vec![]
    }
    /// Value definition for vector of u64.
    #[pallet::type_value]
    pub fn EmptyU64Vec<T: Config>() -> Vec<u64> {
        vec![]
    }
    /// Value definition for vector of bool.
    #[pallet::type_value]
    pub fn EmptyBoolVec<T: Config>() -> Vec<bool> {
        vec![]
    }
    /// Value definition for bonds with type vector of (u16, u16).
    #[pallet::type_value]
    pub fn DefaultBonds<T: Config>() -> Vec<(u16, u16)> {
        vec![]
    }
    /// Value definition for weights with vector of (u16, u16).
    #[pallet::type_value]
    pub fn DefaultWeights<T: Config>() -> Vec<(u16, u16)> {
        vec![]
    }
    /// Default value for key with type T::AccountId derived from trailing zeroes.
    #[pallet::type_value]
    pub fn DefaultKey<T: Config>() -> T::AccountId {
        T::AccountId::decode(&mut sp_runtime::traits::TrailingZeroInput::zeroes())
            .expect("trailing zeroes always produce a valid account ID; qed")
    }

    #[pallet::storage] // --- DMAP ( netuid, hotkey ) --> uid
    pub(super) type Uids<T: Config> =
        StorageDoubleMap<_, Identity, u16, Blake2_128Concat, T::AccountId, u16, OptionQuery>;
    #[pallet::storage] // --- DMAP ( netuid, uid ) --> hotkey
    pub(super) type Keys<T: Config> =
        StorageDoubleMap<_, Identity, u16, Identity, u16, T::AccountId, ValueQuery, DefaultKey<T>>;
    #[pallet::storage] // --- DMAP ( netuid ) --> (hotkey, se, ve)
    pub(super) type LoadedEmission<T: Config> =
        StorageMap<_, Identity, u16, Vec<(T::AccountId, u64, u64)>, OptionQuery>;

    #[pallet::storage] // --- DMAP ( netuid ) --> active
    pub(super) type Active<T: Config> =
        StorageMap<_, Identity, u16, Vec<bool>, ValueQuery, EmptyBoolVec<T>>;
    #[pallet::storage] // --- DMAP ( netuid ) --> rank
    pub(super) type Rank<T: Config> =
        StorageMap<_, Identity, u16, Vec<u16>, ValueQuery, EmptyU16Vec<T>>;
    #[pallet::storage] // --- DMAP ( netuid ) --> trust
    pub(super) type Trust<T: Config> =
        StorageMap<_, Identity, u16, Vec<u16>, ValueQuery, EmptyU16Vec<T>>;
    #[pallet::storage] // --- DMAP ( netuid ) --> consensus
    pub(super) type Consensus<T: Config> =
        StorageMap<_, Identity, u16, Vec<u16>, ValueQuery, EmptyU16Vec<T>>;
    #[pallet::storage] // --- DMAP ( netuid ) --> incentive
    pub(super) type Incentive<T: Config> =
        StorageMap<_, Identity, u16, Vec<u16>, ValueQuery, EmptyU16Vec<T>>;
    #[pallet::storage] // --- DMAP ( netuid ) --> dividends
    pub(super) type Dividends<T: Config> =
        StorageMap<_, Identity, u16, Vec<u16>, ValueQuery, EmptyU16Vec<T>>;
    #[pallet::storage] // --- DMAP ( netuid ) --> emission
    pub(super) type Emission<T: Config> =
        StorageMap<_, Identity, u16, Vec<u64>, ValueQuery, EmptyU64Vec<T>>;
    #[pallet::storage] // --- DMAP ( netuid ) --> last_update
    pub(super) type LastUpdate<T: Config> =
        StorageMap<_, Identity, u16, Vec<u64>, ValueQuery, EmptyU64Vec<T>>;
    #[pallet::storage] // --- DMAP ( netuid ) --> validator_trust
    pub(super) type ValidatorTrust<T: Config> =
        StorageMap<_, Identity, u16, Vec<u16>, ValueQuery, EmptyU16Vec<T>>;
    #[pallet::storage] // --- DMAP ( netuid ) --> pruning_scores
    pub(super) type PruningScores<T: Config> =
        StorageMap<_, Identity, u16, Vec<u16>, ValueQuery, EmptyU16Vec<T>>;
    #[pallet::storage] // --- DMAP ( netuid ) --> validator_permit
    pub(super) type ValidatorPermit<T: Config> =
        StorageMap<_, Identity, u16, Vec<bool>, ValueQuery, EmptyBoolVec<T>>;

    #[pallet::storage] // --- DMAP ( netuid, uid ) --> weights
    pub(super) type Weights<T: Config> = StorageDoubleMap<
        _,
        Identity,
        u16,
        Identity,
        u16,
        Vec<(u16, u16)>,
        ValueQuery,
        DefaultWeights<T>,
    >;
    #[pallet::storage] // --- DMAP ( netuid, uid ) --> bonds
    pub(super) type Bonds<T: Config> = StorageDoubleMap<
        _,
        Identity,
        u16,
        Identity,
        u16,
        Vec<(u16, u16)>,
        ValueQuery,
        DefaultBonds<T>,
    >;

    /// ==================
    /// ==== Genesis =====
    /// ==================

    #[pallet::genesis_config]
    pub struct GenesisConfig<T: Config> {
        /// Stakes record in genesis.
        pub stakes: Vec<(T::AccountId, Vec<(T::AccountId, (u64, u16))>)>,
        /// The total issued balance in genesis
        pub balances_issuance: u64,
    }

    impl<T: Config> Default for GenesisConfig<T> {
        fn default() -> Self {
            Self {
                stakes: Default::default(),
                balances_issuance: 0,
            }
        }
    }

    #[pallet::genesis_build]
    impl<T: Config> BuildGenesisConfig for GenesisConfig<T> {
        fn build(&self) {
            // Set initial total issuance from balances
            TotalIssuance::<T>::put(self.balances_issuance);

            // Subnet config values
            let netuid: u16 = 3;
            let tempo = 99;
            let max_uids = 4096;

            // The functions for initializing new networks/setting defaults cannot be run directly from genesis functions like extrinsics would
            // --- Set this network uid to alive.
            NetworksAdded::<T>::insert(netuid, true);

            // --- Fill tempo memory item.
            Tempo::<T>::insert(netuid, tempo);

            // --- Fill modality item.
            // Only modality 0 exists (text)
            NetworkModality::<T>::insert(netuid, 0);

            // Make network parameters explicit.
            if !Tempo::<T>::contains_key(netuid) {
                Tempo::<T>::insert(netuid, Tempo::<T>::get(netuid));
            }
            if !Kappa::<T>::contains_key(netuid) {
                Kappa::<T>::insert(netuid, Kappa::<T>::get(netuid));
            }
            if !Difficulty::<T>::contains_key(netuid) {
                Difficulty::<T>::insert(netuid, Difficulty::<T>::get(netuid));
            }
            if !MaxAllowedUids::<T>::contains_key(netuid) {
                MaxAllowedUids::<T>::insert(netuid, MaxAllowedUids::<T>::get(netuid));
            }
            if !ImmunityPeriod::<T>::contains_key(netuid) {
                ImmunityPeriod::<T>::insert(netuid, ImmunityPeriod::<T>::get(netuid));
            }
            if !ActivityCutoff::<T>::contains_key(netuid) {
                ActivityCutoff::<T>::insert(netuid, ActivityCutoff::<T>::get(netuid));
            }
            if !EmissionValues::<T>::contains_key(netuid) {
                EmissionValues::<T>::insert(netuid, EmissionValues::<T>::get(netuid));
            }
            if !MaxWeightsLimit::<T>::contains_key(netuid) {
                MaxWeightsLimit::<T>::insert(netuid, MaxWeightsLimit::<T>::get(netuid));
            }
            if !MinAllowedWeights::<T>::contains_key(netuid) {
                MinAllowedWeights::<T>::insert(netuid, MinAllowedWeights::<T>::get(netuid));
            }
            if !RegistrationsThisInterval::<T>::contains_key(netuid) {
                RegistrationsThisInterval::<T>::insert(
                    netuid,
                    RegistrationsThisInterval::<T>::get(netuid),
                );
            }
            if !POWRegistrationsThisInterval::<T>::contains_key(netuid) {
                POWRegistrationsThisInterval::<T>::insert(
                    netuid,
                    POWRegistrationsThisInterval::<T>::get(netuid),
                );
            }
            if !BurnRegistrationsThisInterval::<T>::contains_key(netuid) {
                BurnRegistrationsThisInterval::<T>::insert(
                    netuid,
                    BurnRegistrationsThisInterval::<T>::get(netuid),
                );
            }

            // Set max allowed uids
            MaxAllowedUids::<T>::insert(netuid, max_uids);

            let mut next_uid = 0;

            for (coldkey, hotkeys) in self.stakes.iter() {
                for (hotkey, stake_uid) in hotkeys.iter() {
                    let (stake, uid) = stake_uid;

                    // Expand Yuma Consensus with new position.
                    Rank::<T>::mutate(netuid, |v| v.push(0));
                    Trust::<T>::mutate(netuid, |v| v.push(0));
                    Active::<T>::mutate(netuid, |v| v.push(true));
                    Emission::<T>::mutate(netuid, |v| v.push(0));
                    Consensus::<T>::mutate(netuid, |v| v.push(0));
                    Incentive::<T>::mutate(netuid, |v| v.push(0));
                    Dividends::<T>::mutate(netuid, |v| v.push(0));
                    LastUpdate::<T>::mutate(netuid, |v| v.push(0));
                    PruningScores::<T>::mutate(netuid, |v| v.push(0));
                    ValidatorTrust::<T>::mutate(netuid, |v| v.push(0));
                    ValidatorPermit::<T>::mutate(netuid, |v| v.push(false));

                    // Insert account information.
                    Keys::<T>::insert(netuid, uid, hotkey.clone()); // Make hotkey - uid association.
                    Uids::<T>::insert(netuid, hotkey.clone(), uid); // Make uid - hotkey association.
                    BlockAtRegistration::<T>::insert(netuid, uid, 0); // Fill block at registration.
                    IsNetworkMember::<T>::insert(hotkey.clone(), netuid, true); // Fill network is member.

                    // Fill stake information.
                    Owner::<T>::insert(hotkey.clone(), coldkey.clone());

                    TotalHotkeyStake::<T>::insert(hotkey.clone(), stake);
                    TotalColdkeyStake::<T>::insert(
                        coldkey.clone(),
                        TotalColdkeyStake::<T>::get(coldkey).saturating_add(*stake),
                    );

                    // Update total issuance value
                    TotalIssuance::<T>::put(TotalIssuance::<T>::get().saturating_add(*stake));

                    Stake::<T>::insert(hotkey.clone(), coldkey.clone(), stake);

                    next_uid += 1;
                }
            }

            // Set correct length for Subnet neurons
            SubnetworkN::<T>::insert(netuid, next_uid);

            // --- Increase total network count.
            TotalNetworks::<T>::mutate(|n| *n += 1);

            // Get the root network uid.
            let root_netuid: u16 = 0;

            // Set the root network as added.
            NetworksAdded::<T>::insert(root_netuid, true);

            // Increment the number of total networks.
            TotalNetworks::<T>::mutate(|n| *n += 1);
            // Set the number of validators to 1.
            SubnetworkN::<T>::insert(root_netuid, 0);

            // Set the maximum number to the number of senate members.
            MaxAllowedUids::<T>::insert(root_netuid, 64u16);

            // Set the maximum number to the number of validators to all members.
            MaxAllowedValidators::<T>::insert(root_netuid, 64u16);

            // Set the min allowed weights to zero, no weights restrictions.
            MinAllowedWeights::<T>::insert(root_netuid, 0);

            // Set the max weight limit to infitiy, no weight restrictions.
            MaxWeightsLimit::<T>::insert(root_netuid, u16::MAX);

            // Add default root tempo.
            Tempo::<T>::insert(root_netuid, 100);

            // Set the root network as open.
            NetworkRegistrationAllowed::<T>::insert(root_netuid, true);

            // Set target registrations for validators as 1 per block.
            TargetRegistrationsPerInterval::<T>::insert(root_netuid, 1);
        }
    }

    // ================
    // ==== Hooks =====
    // ================

    #[pallet::hooks]
    impl<T: Config> Hooks<BlockNumberFor<T>> for Pallet<T> {
        // ---- Called on the initialization of this pallet. (the order of on_finalize calls is determined in the runtime)
        //
        // # Args:
        // 	* 'n': (BlockNumberFor<T>):
        // 		- The number of the block we are initializing.
        fn on_initialize(_block_number: BlockNumberFor<T>) -> Weight {
            let block_step_result = Self::block_step();
            match block_step_result {
                Ok(_) => {
                    // --- If the block step was successful, return the weight.
                    log::info!("Successfully ran block step.");
                    Weight::from_parts(110_634_229_000_u64, 0)
                        .saturating_add(T::DbWeight::get().reads(8304_u64))
                        .saturating_add(T::DbWeight::get().writes(110_u64))
                }
                Err(e) => {
                    // --- If the block step was unsuccessful, return the weight anyway.
                    log::error!("Error while stepping block: {:?}", e);
                    Weight::from_parts(110_634_229_000_u64, 0)
                        .saturating_add(T::DbWeight::get().reads(8304_u64))
                        .saturating_add(T::DbWeight::get().writes(110_u64))
                }
            }
        }

        fn on_runtime_upgrade() -> frame_support::weights::Weight {
            // --- Migrate storage
            use crate::migration;
            let mut weight = frame_support::weights::Weight::from_parts(0, 0);

            // Hex encoded foundation coldkey
            let hex = hex_literal::hex![
                "feabaafee293d3b76dae304e2f9d885f77d2b17adab9e17e921b321eccd61c77"
            ];
            weight = weight
                // Initializes storage version (to 1)
                .saturating_add(migration::migrate_to_v1_separate_emission::<T>())
                // Storage version v1 -> v2
                .saturating_add(migration::migrate_to_v2_fixed_total_stake::<T>())
                // Doesn't check storage version. TODO: Remove after upgrade
                .saturating_add(migration::migrate_create_root_network::<T>())
                // Storage version v2 -> v3
                .saturating_add(migration::migrate_transfer_ownership_to_foundation::<T>(
                    hex,
                ))
                // Storage version v3 -> v4
                .saturating_add(migration::migrate_delete_subnet_21::<T>())
                // Storage version v4 -> v5
                .saturating_add(migration::migrate_delete_subnet_3::<T>())
                // Doesn't check storage version. TODO: Remove after upgrade
                .saturating_add(migration::migration5_total_issuance::<T>(false));

            weight
        }
    }

    /// Dispatchable functions allow users to interact with the pallet and invoke state changes.
    /// These functions materialize as "extrinsics", which are often compared to transactions.
    /// Dispatchable functions must be annotated with a weight and must return a DispatchResult.
    #[pallet::call]
    impl<T: Config> Pallet<T> {
        /// --- Sets the caller weights for the incentive mechanism. The call can be
        /// made from the hotkey account so is potentially insecure, however, the damage
        /// of changing weights is minimal if caught early. This function includes all the
        /// checks that the passed weights meet the requirements. Stored as u16s they represent
        /// rational values in the range [0,1] which sum to 1 and can be interpreted as
        /// probabilities. The specific weights determine how inflation propagates outward
        /// from this peer.
        ///
        /// Note: The 16 bit integers weights should represent 1.0 as the max u16.
        /// However, the function normalizes all integers to u16_max anyway. This means that if the sum of all
        /// elements is larger or smaller than the amount of elements * u16_max, all elements
        /// will be corrected for this deviation.
        ///
        /// # Args:
        /// * `origin`: (<T as frame_system::Config>Origin):
        ///     - The caller, a hotkey who wishes to set their weights.
        ///
        /// * `netuid` (u16):
        /// 	- The network uid we are setting these weights on.
        ///
        /// * `dests` (Vec<u16>):
        /// 	- The edge endpoint for the weight, i.e. j for w_ij.
        ///
        /// * 'weights' (Vec<u16>):
        /// 	- The u16 integer encoded weights. Interpreted as rational
        /// 		values in the range [0,1]. They must sum to in32::MAX.
        ///
        /// * 'version_key' ( u64 ):
        /// 	- The network version key to check if the validator is up to date.
        ///
        /// # Event:
        /// * WeightsSet;
        /// 	- On successfully setting the weights on chain.
        ///
        /// # Raises:
        /// * 'NetworkDoesNotExist':
        /// 	- Attempting to set weights on a non-existent network.
        ///
        /// * 'NotRegistered':
        /// 	- Attempting to set weights from a non registered account.
        ///
        /// * 'WeightVecNotEqualSize':
        /// 	- Attempting to set weights with uids not of same length.
        ///
        /// * 'DuplicateUids':
        /// 	- Attempting to set weights with duplicate uids.
        ///
        ///     * 'TooManyUids':
        /// 	- Attempting to set weights above the max allowed uids.
        ///
        /// * 'InvalidUid':
        /// 	- Attempting to set weights with invalid uids.
        ///
        /// * 'NotSettingEnoughWeights':
        /// 	- Attempting to set weights with fewer weights than min.
        ///
        /// * 'MaxWeightExceeded':
        /// 	- Attempting to set weights with max value exceeding limit.
        #[pallet::call_index(0)]
        #[pallet::weight((Weight::from_parts(10_151_000_000, 0)
        .saturating_add(T::DbWeight::get().reads(4104))
        .saturating_add(T::DbWeight::get().writes(2)), DispatchClass::Normal, Pays::No))]
        pub fn set_weights(
            origin: OriginFor<T>,
            netuid: u16,
            dests: Vec<u16>,
            weights: Vec<u16>,
            version_key: u64,
        ) -> DispatchResult {
            Self::do_set_weights(origin, netuid, dests, weights, version_key)
        }

<<<<<<< HEAD
        /// # Args:
        /// * `origin`: (<T as frame_system::Config>Origin):
        /// 	- The caller, a hotkey who wishes to set their weights.
        ///
        /// * `netuid` (u16):
        /// 	- The network uid we are setting these weights on.
        ///
        /// * `hotkey` (T::AccountId):
        /// 	- The hotkey associated with the operation and the calling coldkey.
        ///
        /// * `dests` (Vec<u16>):
        /// 	- The edge endpoint for the weight, i.e. j for w_ij.
        ///
        /// * 'weights' (Vec<u16>):
        /// 	- The u16 integer encoded weights. Interpreted as rational
        /// 		values in the range [0,1]. They must sum to in32::MAX.
        ///
        /// * 'version_key' ( u64 ):
        /// 	- The network version key to check if the validator is up to date.
        ///
        /// # Event:
        ///
        /// * WeightsSet;
        /// 	- On successfully setting the weights on chain.
        ///
        /// # Raises:
        ///
        /// * NonAssociatedColdKey;
        /// 	- Attempting to set weights on a non-associated cold key.
        ///
        /// * 'NetworkDoesNotExist':
        /// 	- Attempting to set weights on a non-existent network.
        ///
        /// * 'NotRootSubnet':
        /// 	- Attempting to set weights on a subnet that is not the root network.
        ///
        /// * 'WeightVecNotEqualSize':
        /// 	- Attempting to set weights with uids not of same length.
        ///
        /// * 'InvalidUid':
        /// 	- Attempting to set weights with invalid uids.
        ///
        /// * 'NotRegistered':
        /// 	- Attempting to set weights from a non registered account.
        ///
        /// * 'NotSettingEnoughWeights':
        /// 	- Attempting to set weights with fewer weights than min.
        ///
        ///  * 'IncorrectNetworkVersionKey':
        ///      - Attempting to set weights with the incorrect network version key.
        ///
        ///  * 'SettingWeightsTooFast':
        ///      - Attempting to set weights too fast.
        ///
        /// * 'NotSettingEnoughWeights':
        /// 	- Attempting to set weights with fewer weights than min.
        ///
        /// * 'MaxWeightExceeded':
        /// 	- Attempting to set weights with max value exceeding limit.
        ///
=======
        /// ---- Used to commit a hash of your weight values to later be revealed.
        ///
        /// # Args:
        /// * `origin`: (`<T as frame_system::Config>::RuntimeOrigin`):
        ///   - The signature of the committing hotkey.
        ///
        /// * `netuid` (`u16`):
        ///   - The u16 network identifier.
        ///
        /// * `commit_hash` (`H256`):
        ///   - The hash representing the committed weights.
        ///
        /// # Raises:
        /// * `CommitNotAllowed`:
        ///   - Attempting to commit when it is not allowed.
        ///
        #[pallet::call_index(96)]
        #[pallet::weight((Weight::from_parts(46_000_000, 0)
		.saturating_add(T::DbWeight::get().reads(1))
		.saturating_add(T::DbWeight::get().writes(1)), DispatchClass::Normal, Pays::No))]
        pub fn commit_weights(
            origin: T::RuntimeOrigin,
            netuid: u16,
            commit_hash: H256,
        ) -> DispatchResult {
            Self::do_commit_weights(origin, netuid, commit_hash)
        }

        /// ---- Used to reveal the weights for a previously committed hash.
        ///
        /// # Args:
        /// * `origin`: (`<T as frame_system::Config>::RuntimeOrigin`):
        ///   - The signature of the revealing hotkey.
        ///
        /// * `netuid` (`u16`):
        ///   - The u16 network identifier.
        ///
        /// * `uids` (`Vec<u16>`):
        ///   - The uids for the weights being revealed.
        ///
        /// * `values` (`Vec<u16>`):
        ///   - The values of the weights being revealed.
        ///
        /// * `version_key` (`u64`):
        ///   - The network version key.
        ///
        /// # Raises:
        /// * `NoCommitFound`:
        ///   - Attempting to reveal weights without an existing commit.
        ///
        /// * `InvalidRevealTempo`:
        ///   - Attempting to reveal weights outside the valid tempo.
        ///
        /// * `InvalidReveal`:
        ///   - The revealed hash does not match the committed hash.
        ///
        #[pallet::call_index(97)]
        #[pallet::weight((Weight::from_parts(103_000_000, 0)
		.saturating_add(T::DbWeight::get().reads(11))
		.saturating_add(T::DbWeight::get().writes(3)), DispatchClass::Normal, Pays::No))]
        pub fn reveal_weights(
            origin: T::RuntimeOrigin,
            netuid: u16,
            uids: Vec<u16>,
            values: Vec<u16>,
            version_key: u64,
        ) -> DispatchResult {
            Self::do_reveal_weights(origin, netuid, uids, values, version_key)
        }

        // # Args:
        // 	* `origin`: (<T as frame_system::Config>Origin):
        // 		- The caller, a hotkey who wishes to set their weights.
        //
        // 	* `netuid` (u16):
        // 		- The network uid we are setting these weights on.
        //
        // 	* `hotkey` (T::AccountId):
        // 		- The hotkey associated with the operation and the calling coldkey.
        //
        // 	* `dests` (Vec<u16>):
        // 		- The edge endpoint for the weight, i.e. j for w_ij.
        //
        // 	* 'weights' (Vec<u16>):
        // 		- The u16 integer encoded weights. Interpreted as rational
        // 		values in the range [0,1]. They must sum to in32::MAX.
        //
        // 	* 'version_key' ( u64 ):
        // 		- The network version key to check if the validator is up to date.
        //
        // # Event:
        //
        // 	* WeightsSet;
        // 		- On successfully setting the weights on chain.
        //
        // # Raises:
        //
        // 	* NonAssociatedColdKey;
        // 		- Attempting to set weights on a non-associated cold key.
        //
        // 	* 'NetworkDoesNotExist':
        // 		- Attempting to set weights on a non-existent network.
        //
        // 	* 'NotRootSubnet':
        // 		- Attempting to set weights on a subnet that is not the root network.
        //
        // 	* 'WeightVecNotEqualSize':
        // 		- Attempting to set weights with uids not of same length.
        //
        // 	* 'InvalidUid':
        // 		- Attempting to set weights with invalid uids.
        //
        // 	* 'NotRegistered':
        // 		- Attempting to set weights from a non registered account.
        //
        // 	* 'NotSettingEnoughWeights':
        // 		- Attempting to set weights with fewer weights than min.
        //
        //  * 'IncorrectNetworkVersionKey':
        //      - Attempting to set weights with the incorrect network version key.
        //
        //  * 'SettingWeightsTooFast':
        //      - Attempting to set weights too fast.
        //
        // 	* 'NotSettingEnoughWeights':
        // 		- Attempting to set weights with fewer weights than min.
        //
        // 	* 'MaxWeightExceeded':
        // 		- Attempting to set weights with max value exceeding limit.
        //
>>>>>>> dd93e0c0
        #[pallet::call_index(8)]
        #[pallet::weight((Weight::from_parts(10_151_000_000, 0)
		.saturating_add(T::DbWeight::get().reads(4104))
		.saturating_add(T::DbWeight::get().writes(2)), DispatchClass::Normal, Pays::No))]
        pub fn set_root_weights(
            origin: OriginFor<T>,
            netuid: u16,
            hotkey: T::AccountId,
            dests: Vec<u16>,
            weights: Vec<u16>,
            version_key: u64,
        ) -> DispatchResult {
            Self::do_set_root_weights(origin, netuid, hotkey, dests, weights, version_key)
        }

        /// --- Sets the key as a delegate.
        ///
        /// # Args:
        /// * 'origin': (<T as frame_system::Config>Origin):
        /// 	- The signature of the caller's coldkey.
        ///
        /// * 'hotkey' (T::AccountId):
        /// 	- The hotkey we are delegating (must be owned by the coldkey.)
        ///
        /// * 'take' (u64):
        /// 	- The stake proportion that this hotkey takes from delegations.
        ///
        /// # Event:
        /// * DelegateAdded;
        /// 	- On successfully setting a hotkey as a delegate.
        ///
        /// # Raises:
        /// * 'NotRegistered':
        /// 	- The hotkey we are delegating is not registered on the network.
        ///
        /// * 'NonAssociatedColdKey':
        /// 	- The hotkey we are delegating is not owned by the calling coldket.
        ///
        #[pallet::call_index(1)]
        #[pallet::weight((0, DispatchClass::Normal, Pays::No))]
        pub fn become_delegate(origin: OriginFor<T>, hotkey: T::AccountId) -> DispatchResult {
            Self::do_become_delegate(origin, hotkey, Self::get_default_take())
        }

        /// --- Allows delegates to decrease its take value.
        ///
        /// # Args:
        /// * 'origin': (<T as frame_system::Config>::Origin):
        /// 	- The signature of the caller's coldkey.
        ///
        /// * 'hotkey' (T::AccountId):
        /// 	- The hotkey we are delegating (must be owned by the coldkey.)
        ///
        /// * 'netuid' (u16):
        /// 	- Subnet ID to decrease take for
        ///
        /// * 'take' (u16):
        /// 	- The new stake proportion that this hotkey takes from delegations.
        ///        The new value can be between 0 and 11_796 and should be strictly
        ///        lower than the previous value. It T is the new value (rational number),
        ///        the the parameter is calculated as [65535 * T]. For example, 1% would be
        ///        [0.01 * 65535] = [655.35] = 655
        ///
        /// # Event:
        /// * TakeDecreased;
        /// 	- On successfully setting a decreased take for this hotkey.
        ///
        /// # Raises:
        /// * 'NotRegistered':
        /// 	- The hotkey we are delegating is not registered on the network.
        ///
        /// * 'NonAssociatedColdKey':
        /// 	- The hotkey we are delegating is not owned by the calling coldkey.
        ///
        /// * 'InvalidTake':
        /// 	- The delegate is setting a take which is not lower than the previous.
        ///
        #[pallet::call_index(65)]
        #[pallet::weight((0, DispatchClass::Normal, Pays::No))]
        pub fn decrease_take(
            origin: OriginFor<T>,
            hotkey: T::AccountId,
            take: u16,
        ) -> DispatchResult {
            Self::do_decrease_take(origin, hotkey, take)
        }

        /// --- Allows delegates to increase its take value. This call is rate-limited.
        ///
        /// # Args:
        /// * 'origin': (<T as frame_system::Config>::Origin):
        /// 	- The signature of the caller's coldkey.
        ///
        /// * 'hotkey' (T::AccountId):
        /// 	- The hotkey we are delegating (must be owned by the coldkey.)
        ///
        /// * 'take' (u16):
        /// 	- The new stake proportion that this hotkey takes from delegations.
        ///        The new value can be between 0 and 11_796 and should be strictly
        ///        greater than the previous value. T is the new value (rational number),
        ///        the the parameter is calculated as [65535 * T]. For example, 1% would be
        ///        [0.01 * 65535] = [655.35] = 655
        ///
        /// # Event:
        /// * TakeIncreased;
        /// 	- On successfully setting a increased take for this hotkey.
        ///
        /// # Raises:
        /// * 'NotRegistered':
        /// 	- The hotkey we are delegating is not registered on the network.
        ///
        /// * 'NonAssociatedColdKey':
        /// 	- The hotkey we are delegating is not owned by the calling coldkey.
        ///
        /// * 'InvalidTake':
        /// 	- The delegate is setting a take which is not greater than the previous.
        ///
        #[pallet::call_index(66)]
        #[pallet::weight((0, DispatchClass::Normal, Pays::No))]
        pub fn increase_take(
            origin: OriginFor<T>,
            hotkey: T::AccountId,
            take: u16,
        ) -> DispatchResult {
            Self::do_increase_take(origin, hotkey, take)
        }

        /// --- Adds stake to a hotkey. The call is made from the
        /// coldkey account linked in the hotkey.
        /// Only the associated coldkey is allowed to make staking and
        /// unstaking requests. This protects the neuron against
        /// attacks on its hotkey running in production code.
        ///
        /// # Args:
        ///  * 'origin': (<T as frame_system::Config>Origin):
        /// 	- The signature of the caller's coldkey.
        ///
        ///  * 'hotkey' (T::AccountId):
        /// 	- The associated hotkey account.
        ///
        ///  * 'amount_staked' (u64):
        /// 	- The amount of stake to be added to the hotkey staking account.
        ///
        /// # Event:
        ///  * StakeAdded;
        /// 	- On the successfully adding stake to a global account.
        ///
        /// # Raises:
        ///  * 'NotEnoughBalanceToStake':
        /// 	- Not enough balance on the coldkey to add onto the global account.
        ///
        ///  * 'NonAssociatedColdKey':
        /// 	- The calling coldkey is not associated with this hotkey.
        ///
        ///  * 'BalanceWithdrawalError':
        ///  	- Errors stemming from transaction pallet.
        ///
        #[pallet::call_index(2)]
        #[pallet::weight((Weight::from_parts(65_000_000, 0)
		.saturating_add(T::DbWeight::get().reads(8))
		.saturating_add(T::DbWeight::get().writes(6)), DispatchClass::Normal, Pays::No))]
        pub fn add_stake(
            origin: OriginFor<T>,
            hotkey: T::AccountId,
            amount_staked: u64,
        ) -> DispatchResult {
            Self::do_add_stake(origin, hotkey, amount_staked)
        }

        /// Remove stake from the staking account. The call must be made
        /// from the coldkey account attached to the neuron metadata. Only this key
        /// has permission to make staking and unstaking requests.
        ///
        /// # Args:
        /// * 'origin': (<T as frame_system::Config>Origin):
        /// 	- The signature of the caller's coldkey.
        ///
        /// * 'hotkey' (T::AccountId):
        /// 	- The associated hotkey account.
        ///
        /// * 'amount_unstaked' (u64):
        /// 	- The amount of stake to be added to the hotkey staking account.
        ///
        /// # Event:
        /// * StakeRemoved;
        /// 	- On the successfully removing stake from the hotkey account.
        ///
        /// # Raises:
        /// * 'NotRegistered':
        /// 	- Thrown if the account we are attempting to unstake from is non existent.
        ///
        /// * 'NonAssociatedColdKey':
        /// 	- Thrown if the coldkey does not own the hotkey we are unstaking from.
        ///
        /// * 'NotEnoughStaketoWithdraw':
        /// 	- Thrown if there is not enough stake on the hotkey to withdwraw this amount.
        ///
        #[pallet::call_index(3)]
        #[pallet::weight((Weight::from_parts(63_000_000, 0)
		.saturating_add(Weight::from_parts(0, 43991))
		.saturating_add(T::DbWeight::get().reads(14))
		.saturating_add(T::DbWeight::get().writes(9)), DispatchClass::Normal, Pays::No))]
        pub fn remove_stake(
            origin: OriginFor<T>,
            hotkey: T::AccountId,
            amount_unstaked: u64,
        ) -> DispatchResult {
            Self::do_remove_stake(origin, hotkey, amount_unstaked)
        }

        /// Serves or updates axon /promethteus information for the neuron associated with the caller. If the caller is
        /// already registered the metadata is updated. If the caller is not registered this call throws NotRegistered.
        ///
        /// # Args:
        /// * 'origin': (<T as frame_system::Config>Origin):
        /// 	- The signature of the caller.
        ///
        /// * 'netuid' (u16):
        /// 	- The u16 network identifier.
        ///
        /// * 'version' (u64):
        /// 	- The bittensor version identifier.
        ///
        /// * 'ip' (u64):
        /// 	- The endpoint ip information as a u128 encoded integer.
        ///
        /// * 'port' (u16):
        /// 	- The endpoint port information as a u16 encoded integer.
        ///
        /// * 'ip_type' (u8):
        /// 	- The endpoint ip version as a u8, 4 or 6.
        ///
        /// * 'protocol' (u8):
        /// 	- UDP:1 or TCP:0
        ///
        /// * 'placeholder1' (u8):
        /// 	- Placeholder for further extra params.
        ///
        /// * 'placeholder2' (u8):
        /// 	- Placeholder for further extra params.
        ///
        /// # Event:
        /// * AxonServed;
        /// 	- On successfully serving the axon info.
        ///
        /// # Raises:
        /// * 'NetworkDoesNotExist':
        /// 	- Attempting to set weights on a non-existent network.
        ///
        /// * 'NotRegistered':
        /// 	- Attempting to set weights from a non registered account.
        ///
        /// * 'InvalidIpType':
        /// 	- The ip type is not 4 or 6.
        ///
        /// * 'InvalidIpAddress':
        /// 	- The numerically encoded ip address does not resolve to a proper ip.
        ///
        /// * 'ServingRateLimitExceeded':
        /// 	- Attempting to set prometheus information withing the rate limit min.
        ///
        #[pallet::call_index(4)]
        #[pallet::weight((Weight::from_parts(19_000_000, 0)
		.saturating_add(T::DbWeight::get().reads(2))
		.saturating_add(T::DbWeight::get().writes(1)), DispatchClass::Normal, Pays::No))]
        pub fn serve_axon(
            origin: OriginFor<T>,
            netuid: u16,
            version: u32,
            ip: u128,
            port: u16,
            ip_type: u8,
            protocol: u8,
            placeholder1: u8,
            placeholder2: u8,
        ) -> DispatchResult {
            Self::do_serve_axon(
                origin,
                netuid,
                version,
                ip,
                port,
                ip_type,
                protocol,
                placeholder1,
                placeholder2,
            )
        }

        /// ---- Set prometheus information for the neuron.
        /// # Args:
        /// * 'origin': (<T as frame_system::Config>Origin):
        /// 	- The signature of the calling hotkey.
        ///
        /// * 'netuid' (u16):
        /// 	- The u16 network identifier.
        ///
        /// * 'version' (u16):
        /// 	-  The bittensor version identifier.
        ///
        /// * 'ip' (u128):
        /// 	- The prometheus ip information as a u128 encoded integer.
        ///
        /// * 'port' (u16):
        /// 	- The prometheus port information as a u16 encoded integer.
        ///
        /// * 'ip_type' (u8):
        /// 	- The ip type v4 or v6.
        ///
        #[pallet::call_index(5)]
        #[pallet::weight((Weight::from_parts(17_000_000, 0)
		.saturating_add(T::DbWeight::get().reads(2))
		.saturating_add(T::DbWeight::get().writes(1)), DispatchClass::Normal, Pays::No))]
        pub fn serve_prometheus(
            origin: OriginFor<T>,
            netuid: u16,
            version: u32,
            ip: u128,
            port: u16,
            ip_type: u8,
        ) -> DispatchResult {
            Self::do_serve_prometheus(origin, netuid, version, ip, port, ip_type)
        }

        /// ---- Registers a new neuron to the subnetwork.
        ///
        /// # Args:
        /// * 'origin': (<T as frame_system::Config>Origin):
        /// 	- The signature of the calling hotkey.
        ///
        /// * 'netuid' (u16):
        /// 	- The u16 network identifier.
        ///
        /// * 'block_number' ( u64 ):
        /// 	- Block hash used to prove work done.
        ///
        /// * 'nonce' ( u64 ):
        /// 	- Positive integer nonce used in POW.
        ///
        /// * 'work' ( Vec<u8> ):
        /// 	- Vector encoded bytes representing work done.
        ///
        /// * 'hotkey' ( T::AccountId ):
        /// 	- Hotkey to be registered to the network.
        ///
        /// * 'coldkey' ( T::AccountId ):
        /// 	- Associated coldkey account.
        ///
        /// # Event:
        /// * NeuronRegistered;
        /// 	- On successfully registering a uid to a neuron slot on a subnetwork.
        ///
        /// # Raises:
        /// * 'NetworkDoesNotExist':
        /// 	- Attempting to register to a non existent network.
        ///
        /// * 'TooManyRegistrationsThisBlock':
        /// 	- This registration exceeds the total allowed on this network this block.
        ///
        /// * 'AlreadyRegistered':
        /// 	- The hotkey is already registered on this network.
        ///
        /// * 'InvalidWorkBlock':
        /// 	- The work has been performed on a stale, future, or non existent block.
        ///
        /// * 'InvalidDifficulty':
        /// 	- The work does not match the difficulty.
        ///
        /// * 'InvalidSeal':
        /// 	- The seal is incorrect.
        ///
        #[pallet::call_index(6)]
        #[pallet::weight((Weight::from_parts(91_000_000, 0)
		.saturating_add(T::DbWeight::get().reads(27))
		.saturating_add(T::DbWeight::get().writes(22)), DispatchClass::Normal, Pays::No))]
        pub fn register(
            origin: OriginFor<T>,
            netuid: u16,
            block_number: u64,
            nonce: u64,
            work: Vec<u8>,
            hotkey: T::AccountId,
            coldkey: T::AccountId,
        ) -> DispatchResult {
            Self::do_registration(origin, netuid, block_number, nonce, work, hotkey, coldkey)
        }

        /// Register the hotkey to root network
        #[pallet::call_index(62)]
        #[pallet::weight((Weight::from_parts(120_000_000, 0)
		.saturating_add(T::DbWeight::get().reads(23))
		.saturating_add(T::DbWeight::get().writes(20)), DispatchClass::Normal, Pays::No))]
        pub fn root_register(origin: OriginFor<T>, hotkey: T::AccountId) -> DispatchResult {
            Self::do_root_register(origin, hotkey)
        }

        /// User register a new subnetwork via burning token
        #[pallet::call_index(7)]
        #[pallet::weight((Weight::from_parts(89_000_000, 0)
		.saturating_add(T::DbWeight::get().reads(27))
		.saturating_add(T::DbWeight::get().writes(22)), DispatchClass::Normal, Pays::No))]
        pub fn burned_register(
            origin: OriginFor<T>,
            netuid: u16,
            hotkey: T::AccountId,
        ) -> DispatchResult {
            Self::do_burned_registration(origin, netuid, hotkey)
        }

        /// The extrinsic for user to change its hotkey
        #[pallet::call_index(70)]
        #[pallet::weight((0, DispatchClass::Operational, Pays::No))]
        pub fn swap_hotkey(
            origin: OriginFor<T>,
            hotkey: T::AccountId,
            new_hotkey: T::AccountId,
        ) -> DispatchResultWithPostInfo {
            Self::do_swap_hotkey(origin, &hotkey, &new_hotkey)
        }

        // ---- SUDO ONLY FUNCTIONS ------------------------------------------------------------

        // ==================================
        // ==== Parameter Sudo calls ========
        // ==================================
        // Each function sets the corresponding hyper paramter on the specified network
        // Args:
        // 	* 'origin': (<T as frame_system::Config>Origin):
        // 		- The caller, must be sudo.
        //
        // 	* `netuid` (u16):
        // 		- The network identifier.
        //
        // 	* `hyperparameter value` (u16):
        // 		- The value of the hyper parameter.
        //

        /// Authenticates a council proposal and dispatches a function call with `Root` origin.
        ///
        /// The dispatch origin for this call must be a council majority.
        ///
        /// ## Complexity
        /// - O(1).
        #[pallet::call_index(51)]
        #[pallet::weight((Weight::from_parts(0, 0), DispatchClass::Operational, Pays::No))]
        pub fn sudo(
            origin: OriginFor<T>,
            call: Box<T::SudoRuntimeCall>,
        ) -> DispatchResultWithPostInfo {
            // This is a public call, so we ensure that the origin is a council majority.
            T::CouncilOrigin::ensure_origin(origin)?;

            let result = call.dispatch_bypass_filter(frame_system::RawOrigin::Root.into());
            let error = result.map(|_| ()).map_err(|e| e.error);
            Self::deposit_event(Event::Sudid(error));

            return result;
        }

        /// Authenticates a council proposal and dispatches a function call with `Root` origin.
        /// This function does not check the weight of the call, and instead allows the
        /// user to specify the weight of the call.
        ///
        /// The dispatch origin for this call must be a council majority.
        ///
        /// ## Complexity
        /// - O(1).
        #[allow(deprecated)]
        #[pallet::call_index(52)]
        #[pallet::weight((*weight, call.get_dispatch_info().class, Pays::No))]
        pub fn sudo_unchecked_weight(
            origin: OriginFor<T>,
            call: Box<T::SudoRuntimeCall>,
            weight: Weight,
        ) -> DispatchResultWithPostInfo {
            // We dont need to check the weight witness, suppress warning.
            // See https://github.com/paritytech/polkadot-sdk/pull/1818.
            let _ = weight;

            // This is a public call, so we ensure that the origin is a council majority.
            T::CouncilOrigin::ensure_origin(origin)?;

            let result = call.dispatch_bypass_filter(frame_system::RawOrigin::Root.into());
            let error = result.map(|_| ()).map_err(|e| e.error);
            Self::deposit_event(Event::Sudid(error));

            return result;
        }

        /// User vote on a proposal
        #[pallet::call_index(55)]
        #[pallet::weight((Weight::from_parts(0, 0)
		.saturating_add(Weight::from_parts(0, 0))
		.saturating_add(T::DbWeight::get().reads(0))
		.saturating_add(T::DbWeight::get().writes(0)), DispatchClass::Operational))]
        pub fn vote(
            origin: OriginFor<T>,
            hotkey: T::AccountId,
            proposal: T::Hash,
            #[pallet::compact] index: u32,
            approve: bool,
        ) -> DispatchResultWithPostInfo {
            Self::do_vote_root(origin, &hotkey, proposal, index, approve)
        }

        /// User register a new subnetwork
        #[pallet::call_index(59)]
        #[pallet::weight((Weight::from_parts(85_000_000, 0)
		.saturating_add(T::DbWeight::get().reads(16))
		.saturating_add(T::DbWeight::get().writes(28)), DispatchClass::Operational, Pays::No))]
        pub fn register_network(origin: OriginFor<T>) -> DispatchResult {
            Self::user_add_network(origin)
        }

        /// Facility extrinsic for user to get taken from faucet
        /// It is only available when pow-faucet feature enabled
        /// Just deployed in testnet and devnet for testing purpose
        #[pallet::call_index(60)]
        #[pallet::weight((Weight::from_parts(91_000_000, 0)
        .saturating_add(T::DbWeight::get().reads(27))
		.saturating_add(T::DbWeight::get().writes(22)), DispatchClass::Normal, Pays::No))]
        pub fn faucet(
            origin: OriginFor<T>,
            block_number: u64,
            nonce: u64,
            work: Vec<u8>,
        ) -> DispatchResult {
            if cfg!(feature = "pow-faucet") {
                return Self::do_faucet(origin, block_number, nonce, work);
            }

            Err(Error::<T>::FaucetDisabled.into())
        }

        /// Remove a user's subnetwork
        /// The caller must be the owner of the network
        #[pallet::call_index(61)]
        #[pallet::weight((Weight::from_parts(70_000_000, 0)
		.saturating_add(T::DbWeight::get().reads(5))
		.saturating_add(T::DbWeight::get().writes(31)), DispatchClass::Operational, Pays::No))]
        pub fn dissolve_network(origin: OriginFor<T>, netuid: u16) -> DispatchResult {
            Self::user_remove_network(origin, netuid)
        }
    }

    // ---- Subtensor helper functions.
    impl<T: Config> Pallet<T> {
        /// Returns the transaction priority for setting weights.
        pub fn get_priority_set_weights(hotkey: &T::AccountId, netuid: u16) -> u64 {
            if let Ok(uid) = Self::get_uid_for_net_and_hotkey(netuid, hotkey) {
                let _stake = Self::get_total_stake_for_hotkey(hotkey);
                let current_block_number: u64 = Self::get_current_block_as_u64();
                let default_priority: u64 =
                    current_block_number - Self::get_last_update_for_uid(netuid, uid);
                return default_priority + u32::max_value() as u64;
            }
            0
        }

        /// Is the caller allowed to set weights
        pub fn check_weights_min_stake(hotkey: &T::AccountId) -> bool {
            // Blacklist weights transactions for low stake peers.
            Self::get_total_stake_for_hotkey(hotkey) >= Self::get_weights_min_stake()
        }

        /// Helper function to check if register is allowed
        pub fn checked_allowed_register(netuid: u16) -> bool {
            if netuid == Self::get_root_netuid() {
                return false;
            }
            if !Self::if_subnet_exist(netuid) {
                return false;
            }
            if !Self::get_network_registration_allowed(netuid) {
                return false;
            }
            if Self::get_registrations_this_block(netuid)
                >= Self::get_max_registrations_per_block(netuid)
            {
                return false;
            }
            if Self::get_registrations_this_interval(netuid)
                >= Self::get_target_registrations_per_interval(netuid) * 3
            {
                return false;
            }
            true
        }
    }
}

/************************************************************
    CallType definition
************************************************************/
#[derive(Debug, PartialEq, Default)]
pub enum CallType {
    SetWeights,
    AddStake,
    RemoveStake,
    AddDelegate,
    Register,
    Serve,
    RegisterNetwork,
    #[default]
    Other,
}

#[derive(Encode, Decode, Clone, Eq, PartialEq, TypeInfo)]
pub struct SubtensorSignedExtension<T: Config + Send + Sync + TypeInfo>(pub PhantomData<T>);

impl<T: Config + Send + Sync + TypeInfo> Default for SubtensorSignedExtension<T>
where
    T::RuntimeCall: Dispatchable<Info = DispatchInfo, PostInfo = PostDispatchInfo>,
    <T as frame_system::Config>::RuntimeCall: IsSubType<Call<T>>,
{
    fn default() -> Self {
        Self::new()
    }
}

impl<T: Config + Send + Sync + TypeInfo> SubtensorSignedExtension<T>
where
    T::RuntimeCall: Dispatchable<Info = DispatchInfo, PostInfo = PostDispatchInfo>,
    <T as frame_system::Config>::RuntimeCall: IsSubType<Call<T>>,
{
    pub fn new() -> Self {
        Self(Default::default())
    }

    pub fn get_priority_vanilla() -> u64 {
        // Return high priority so that every extrinsic except set_weights function will
        // have a higher priority than the set_weights call
        u64::max_value()
    }

    pub fn get_priority_set_weights(who: &T::AccountId, netuid: u16) -> u64 {
        Pallet::<T>::get_priority_set_weights(who, netuid)
    }

    pub fn check_weights_min_stake(who: &T::AccountId) -> bool {
        Pallet::<T>::check_weights_min_stake(who)
    }
}

impl<T: Config + Send + Sync + TypeInfo> sp_std::fmt::Debug for SubtensorSignedExtension<T> {
    fn fmt(&self, f: &mut sp_std::fmt::Formatter) -> sp_std::fmt::Result {
        write!(f, "SubtensorSignedExtension")
    }
}

impl<T: Config + Send + Sync + TypeInfo> SignedExtension for SubtensorSignedExtension<T>
where
    T::RuntimeCall: Dispatchable<Info = DispatchInfo, PostInfo = PostDispatchInfo>,
    <T as frame_system::Config>::RuntimeCall: IsSubType<Call<T>>,
{
    const IDENTIFIER: &'static str = "SubtensorSignedExtension";

    type AccountId = T::AccountId;
    type Call = T::RuntimeCall;
    type AdditionalSigned = ();
    type Pre = (CallType, u64, Self::AccountId);

    fn additional_signed(&self) -> Result<Self::AdditionalSigned, TransactionValidityError> {
        Ok(())
    }

    fn validate(
        &self,
        who: &Self::AccountId,
        call: &Self::Call,
        _info: &DispatchInfoOf<Self::Call>,
        _len: usize,
    ) -> TransactionValidity {
        match call.is_sub_type() {
            Some(Call::commit_weights { netuid, .. }) => {
                if Self::check_weights_min_stake(who) {
                    let priority: u64 = Self::get_priority_set_weights(who, *netuid);
                    Ok(ValidTransaction {
                        priority,
                        longevity: 1,
                        ..Default::default()
                    })
                } else {
                    Err(InvalidTransaction::Call.into())
                }
            }
            Some(Call::reveal_weights { netuid, .. }) => {
                if Self::check_weights_min_stake(who) {
                    let priority: u64 = Self::get_priority_set_weights(who, *netuid);
                    Ok(ValidTransaction {
                        priority,
                        longevity: 1,
                        ..Default::default()
                    })
                } else {
                    Err(InvalidTransaction::Call.into())
                }
            }
            Some(Call::set_weights { netuid, .. }) => {
                if Self::check_weights_min_stake(who) {
                    let priority: u64 = Self::get_priority_set_weights(who, *netuid);
                    Ok(ValidTransaction {
                        priority,
                        longevity: 1,
                        ..Default::default()
                    })
                } else {
                    Err(InvalidTransaction::Call.into())
                }
            }
            Some(Call::set_root_weights { netuid, .. }) => {
                if Self::check_weights_min_stake(who) {
                    let priority: u64 = Self::get_priority_set_weights(who, *netuid);
                    Ok(ValidTransaction {
                        priority,
                        longevity: 1,
                        ..Default::default()
                    })
                } else {
                    Err(InvalidTransaction::Call.into())
                }
            }
            Some(Call::add_stake { .. }) => Ok(ValidTransaction {
                priority: Self::get_priority_vanilla(),
                ..Default::default()
            }),
            Some(Call::remove_stake { .. }) => Ok(ValidTransaction {
                priority: Self::get_priority_vanilla(),
                ..Default::default()
            }),
            Some(Call::register { netuid, .. } | Call::burned_register { netuid, .. }) => {
                let registrations_this_interval =
                    Pallet::<T>::get_registrations_this_interval(*netuid);
                let max_registrations_per_interval =
                    Pallet::<T>::get_target_registrations_per_interval(*netuid);
                if registrations_this_interval >= max_registrations_per_interval {
                    // If the registration limit for the interval is exceeded, reject the transaction
                    return InvalidTransaction::ExhaustsResources.into();
                }
                Ok(ValidTransaction {
                    priority: Self::get_priority_vanilla(),
                    ..Default::default()
                })
            }
            Some(Call::register_network { .. }) => Ok(ValidTransaction {
                priority: Self::get_priority_vanilla(),
                ..Default::default()
            }),
            _ => Ok(ValidTransaction {
                priority: Self::get_priority_vanilla(),
                ..Default::default()
            }),
        }
    }

    // NOTE: Add later when we put in a pre and post dispatch step.
    fn pre_dispatch(
        self,
        who: &Self::AccountId,
        call: &Self::Call,
        _info: &DispatchInfoOf<Self::Call>,
        _len: usize,
    ) -> Result<Self::Pre, TransactionValidityError> {
        match call.is_sub_type() {
            Some(Call::add_stake { .. }) => {
                let transaction_fee = 100000;
                Ok((CallType::AddStake, transaction_fee, who.clone()))
            }
            Some(Call::remove_stake { .. }) => {
                let transaction_fee = 0;
                Ok((CallType::RemoveStake, transaction_fee, who.clone()))
            }
            Some(Call::set_weights { .. }) => {
                let transaction_fee = 0;
                Ok((CallType::SetWeights, transaction_fee, who.clone()))
            }
            Some(Call::commit_weights { .. }) => {
                let transaction_fee = 0;
                Ok((CallType::SetWeights, transaction_fee, who.clone()))
            }
            Some(Call::reveal_weights { .. }) => {
                let transaction_fee = 0;
                Ok((CallType::SetWeights, transaction_fee, who.clone()))
            }
            Some(Call::register { .. }) => {
                let transaction_fee = 0;
                Ok((CallType::Register, transaction_fee, who.clone()))
            }
            Some(Call::serve_axon { .. }) => {
                let transaction_fee = 0;
                Ok((CallType::Serve, transaction_fee, who.clone()))
            }
            Some(Call::register_network { .. }) => {
                let transaction_fee = 0;
                Ok((CallType::RegisterNetwork, transaction_fee, who.clone()))
            }
            _ => {
                let transaction_fee = 0;
                Ok((CallType::Other, transaction_fee, who.clone()))
            }
        }
    }

    fn post_dispatch(
        maybe_pre: Option<Self::Pre>,
        _info: &DispatchInfoOf<Self::Call>,
        _post_info: &PostDispatchInfoOf<Self::Call>,
        _len: usize,
        _result: &dispatch::DispatchResult,
    ) -> Result<(), TransactionValidityError> {
        if let Some((call_type, _transaction_fee, _who)) = maybe_pre {
            match call_type {
                CallType::SetWeights => {
                    log::debug!("Not Implemented!");
                }
                CallType::AddStake => {
                    log::debug!("Not Implemented! Need to add potential transaction fees here.");
                }
                CallType::RemoveStake => {
                    log::debug!("Not Implemented! Need to add potential transaction fees here.");
                }
                CallType::Register => {
                    log::debug!("Not Implemented!");
                }
                _ => {
                    log::debug!("Not Implemented!");
                }
            }
        }
        Ok(())
    }
}

use sp_std::vec;

// TODO: unravel this rats nest, for some reason rustc thinks this is unused even though it's
// used not 25 lines below
#[allow(unused)]
use sp_std::vec::Vec;

/// Trait for managing a membership pallet instance in the runtime
pub trait MemberManagement<AccountId> {
    /// Add member
    fn add_member(account: &AccountId) -> DispatchResultWithPostInfo;

    /// Remove a member
    fn remove_member(account: &AccountId) -> DispatchResultWithPostInfo;

    /// Swap member
    fn swap_member(remove: &AccountId, add: &AccountId) -> DispatchResultWithPostInfo;

    /// Get all members
    fn members() -> Vec<AccountId>;

    /// Check if an account is apart of the set
    fn is_member(account: &AccountId) -> bool;

    /// Get our maximum member count
    fn max_members() -> u32;
}

impl<T> MemberManagement<T> for () {
    /// Add member
    fn add_member(_: &T) -> DispatchResultWithPostInfo {
        Ok(().into())
    }

    // Remove a member
    fn remove_member(_: &T) -> DispatchResultWithPostInfo {
        Ok(().into())
    }

    // Swap member
    fn swap_member(_: &T, _: &T) -> DispatchResultWithPostInfo {
        Ok(().into())
    }

    // Get all members
    fn members() -> Vec<T> {
        vec![]
    }

    // Check if an account is apart of the set
    fn is_member(_: &T) -> bool {
        false
    }

    fn max_members() -> u32 {
        0
    }
}

/// Trait for interacting with collective pallets
pub trait CollectiveInterface<AccountId, Hash, ProposalIndex> {
    /// Remove vote
    fn remove_votes(hotkey: &AccountId) -> Result<bool, DispatchError>;

    fn add_vote(
        hotkey: &AccountId,
        proposal: Hash,
        index: ProposalIndex,
        approve: bool,
    ) -> Result<bool, DispatchError>;
}

impl<T, H, P> CollectiveInterface<T, H, P> for () {
    fn remove_votes(_: &T) -> Result<bool, DispatchError> {
        Ok(true)
    }

    fn add_vote(_: &T, _: H, _: P, _: bool) -> Result<bool, DispatchError> {
        Ok(true)
    }
}<|MERGE_RESOLUTION|>--- conflicted
+++ resolved
@@ -918,15 +918,7 @@
     pub type AdjustmentAlpha<T: Config> =
         StorageMap<_, Identity, u16, u64, ValueQuery, DefaultAdjustmentAlpha<T>>;
 
-<<<<<<< HEAD
-    /// =======================================
-    /// ==== Subnetwork Consensus Storage  ====
-    /// =======================================
-
-    /// Value definition for vector of u16.
-=======
-    // --- MAP (netuid, who) --> (hash, weight) | Returns the hash and weight committed by an account for a given netuid.
-    #[pallet::storage]
+    #[pallet::storage] // --- MAP (netuid, who) --> (hash, weight) | Returns the hash and weight committed by an account for a given netuid.
     pub type WeightCommits<T: Config> = StorageDoubleMap<
         _,
         Twox64Concat,
@@ -937,6 +929,7 @@
         OptionQuery,
     >;
 
+    /// Default value for weight commit reveal interval.
     #[pallet::type_value]
     pub fn DefaultWeightCommitRevealInterval<T: Config>() -> u64 {
         1000
@@ -946,10 +939,11 @@
     pub type WeightCommitRevealInterval<T> =
         StorageValue<_, u64, ValueQuery, DefaultWeightCommitRevealInterval<T>>;
 
-    // =======================================
-    // ==== Subnetwork Consensus Storage  ====
-    // =======================================
->>>>>>> dd93e0c0
+    /// =======================================
+    /// ==== Subnetwork Consensus Storage  ====
+    /// =======================================
+
+    /// Value definition for vector of u16.
     #[pallet::type_value]
     pub fn EmptyU16Vec<T: Config>() -> Vec<u16> {
         vec![]
@@ -1363,68 +1357,6 @@
             Self::do_set_weights(origin, netuid, dests, weights, version_key)
         }
 
-<<<<<<< HEAD
-        /// # Args:
-        /// * `origin`: (<T as frame_system::Config>Origin):
-        /// 	- The caller, a hotkey who wishes to set their weights.
-        ///
-        /// * `netuid` (u16):
-        /// 	- The network uid we are setting these weights on.
-        ///
-        /// * `hotkey` (T::AccountId):
-        /// 	- The hotkey associated with the operation and the calling coldkey.
-        ///
-        /// * `dests` (Vec<u16>):
-        /// 	- The edge endpoint for the weight, i.e. j for w_ij.
-        ///
-        /// * 'weights' (Vec<u16>):
-        /// 	- The u16 integer encoded weights. Interpreted as rational
-        /// 		values in the range [0,1]. They must sum to in32::MAX.
-        ///
-        /// * 'version_key' ( u64 ):
-        /// 	- The network version key to check if the validator is up to date.
-        ///
-        /// # Event:
-        ///
-        /// * WeightsSet;
-        /// 	- On successfully setting the weights on chain.
-        ///
-        /// # Raises:
-        ///
-        /// * NonAssociatedColdKey;
-        /// 	- Attempting to set weights on a non-associated cold key.
-        ///
-        /// * 'NetworkDoesNotExist':
-        /// 	- Attempting to set weights on a non-existent network.
-        ///
-        /// * 'NotRootSubnet':
-        /// 	- Attempting to set weights on a subnet that is not the root network.
-        ///
-        /// * 'WeightVecNotEqualSize':
-        /// 	- Attempting to set weights with uids not of same length.
-        ///
-        /// * 'InvalidUid':
-        /// 	- Attempting to set weights with invalid uids.
-        ///
-        /// * 'NotRegistered':
-        /// 	- Attempting to set weights from a non registered account.
-        ///
-        /// * 'NotSettingEnoughWeights':
-        /// 	- Attempting to set weights with fewer weights than min.
-        ///
-        ///  * 'IncorrectNetworkVersionKey':
-        ///      - Attempting to set weights with the incorrect network version key.
-        ///
-        ///  * 'SettingWeightsTooFast':
-        ///      - Attempting to set weights too fast.
-        ///
-        /// * 'NotSettingEnoughWeights':
-        /// 	- Attempting to set weights with fewer weights than min.
-        ///
-        /// * 'MaxWeightExceeded':
-        /// 	- Attempting to set weights with max value exceeding limit.
-        ///
-=======
         /// ---- Used to commit a hash of your weight values to later be revealed.
         ///
         /// # Args:
@@ -1495,67 +1427,66 @@
             Self::do_reveal_weights(origin, netuid, uids, values, version_key)
         }
 
-        // # Args:
-        // 	* `origin`: (<T as frame_system::Config>Origin):
-        // 		- The caller, a hotkey who wishes to set their weights.
-        //
-        // 	* `netuid` (u16):
-        // 		- The network uid we are setting these weights on.
-        //
-        // 	* `hotkey` (T::AccountId):
-        // 		- The hotkey associated with the operation and the calling coldkey.
-        //
-        // 	* `dests` (Vec<u16>):
-        // 		- The edge endpoint for the weight, i.e. j for w_ij.
-        //
-        // 	* 'weights' (Vec<u16>):
-        // 		- The u16 integer encoded weights. Interpreted as rational
-        // 		values in the range [0,1]. They must sum to in32::MAX.
-        //
-        // 	* 'version_key' ( u64 ):
-        // 		- The network version key to check if the validator is up to date.
-        //
-        // # Event:
-        //
-        // 	* WeightsSet;
-        // 		- On successfully setting the weights on chain.
-        //
-        // # Raises:
-        //
-        // 	* NonAssociatedColdKey;
-        // 		- Attempting to set weights on a non-associated cold key.
-        //
-        // 	* 'NetworkDoesNotExist':
-        // 		- Attempting to set weights on a non-existent network.
-        //
-        // 	* 'NotRootSubnet':
-        // 		- Attempting to set weights on a subnet that is not the root network.
-        //
-        // 	* 'WeightVecNotEqualSize':
-        // 		- Attempting to set weights with uids not of same length.
-        //
-        // 	* 'InvalidUid':
-        // 		- Attempting to set weights with invalid uids.
-        //
-        // 	* 'NotRegistered':
-        // 		- Attempting to set weights from a non registered account.
-        //
-        // 	* 'NotSettingEnoughWeights':
-        // 		- Attempting to set weights with fewer weights than min.
-        //
-        //  * 'IncorrectNetworkVersionKey':
-        //      - Attempting to set weights with the incorrect network version key.
-        //
-        //  * 'SettingWeightsTooFast':
-        //      - Attempting to set weights too fast.
-        //
-        // 	* 'NotSettingEnoughWeights':
-        // 		- Attempting to set weights with fewer weights than min.
-        //
-        // 	* 'MaxWeightExceeded':
-        // 		- Attempting to set weights with max value exceeding limit.
-        //
->>>>>>> dd93e0c0
+        /// # Args:
+        /// * `origin`: (<T as frame_system::Config>Origin):
+        /// 	- The caller, a hotkey who wishes to set their weights.
+        ///
+        /// * `netuid` (u16):
+        /// 	- The network uid we are setting these weights on.
+        ///
+        /// * `hotkey` (T::AccountId):
+        /// 	- The hotkey associated with the operation and the calling coldkey.
+        ///
+        /// * `dests` (Vec<u16>):
+        /// 	- The edge endpoint for the weight, i.e. j for w_ij.
+        ///
+        /// * 'weights' (Vec<u16>):
+        /// 	- The u16 integer encoded weights. Interpreted as rational
+        /// 		values in the range [0,1]. They must sum to in32::MAX.
+        ///
+        /// * 'version_key' ( u64 ):
+        /// 	- The network version key to check if the validator is up to date.
+        ///
+        /// # Event:
+        ///
+        /// * WeightsSet;
+        /// 	- On successfully setting the weights on chain.
+        ///
+        /// # Raises:
+        ///
+        /// * NonAssociatedColdKey;
+        /// 	- Attempting to set weights on a non-associated cold key.
+        ///
+        /// * 'NetworkDoesNotExist':
+        /// 	- Attempting to set weights on a non-existent network.
+        ///
+        /// * 'NotRootSubnet':
+        /// 	- Attempting to set weights on a subnet that is not the root network.
+        ///
+        /// * 'WeightVecNotEqualSize':
+        /// 	- Attempting to set weights with uids not of same length.
+        ///
+        /// * 'InvalidUid':
+        /// 	- Attempting to set weights with invalid uids.
+        ///
+        /// * 'NotRegistered':
+        /// 	- Attempting to set weights from a non registered account.
+        ///
+        /// * 'NotSettingEnoughWeights':
+        /// 	- Attempting to set weights with fewer weights than min.
+        ///
+        ///  * 'IncorrectNetworkVersionKey':
+        ///      - Attempting to set weights with the incorrect network version key.
+        ///
+        ///  * 'SettingWeightsTooFast':
+        ///      - Attempting to set weights too fast.
+        ///
+        /// * 'NotSettingEnoughWeights':
+        /// 	- Attempting to set weights with fewer weights than min.
+        ///
+        /// * 'MaxWeightExceeded':
+        /// 	- Attempting to set weights with max value exceeding limit.
+        ///
         #[pallet::call_index(8)]
         #[pallet::weight((Weight::from_parts(10_151_000_000, 0)
 		.saturating_add(T::DbWeight::get().reads(4104))
