--- conflicted
+++ resolved
@@ -3426,8 +3426,6 @@
 
         let hardcoded_emission: I96F32 = I96F32::from_num(1_000_000); // 1 million (adjust as needed)
 
-<<<<<<< HEAD
-=======
         let hotkey_emission: Vec<(U256, u64, u64)> =
             SubtensorModule::epoch(netuid, hardcoded_emission.saturating_to_num::<u64>());
         log::info!("hotkey_emission: {:?}", hotkey_emission);
@@ -3463,7 +3461,6 @@
         // Set pending emission to 0
         PendingEmission::<Test>::insert(netuid, 0);
 
->>>>>>> 2977bdfc
         // Run epoch with a hardcoded emission value
         SubtensorModule::run_coinbase(hardcoded_emission);
 
