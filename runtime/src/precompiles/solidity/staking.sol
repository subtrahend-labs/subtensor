pragma solidity ^0.8.0;

address constant ISTAKING_ADDRESS = 0x0000000000000000000000000000000000000801;

interface IStaking {
  /**
   * @dev Adds a subtensor stake corresponding to the value sent with the transaction, associated
   * with the `hotkey`.
   *
   * This function allows external accounts and contracts to stake TAO into the subtensor pallet,
   * which effectively calls `add_stake` on the subtensor pallet with specified hotkey as a parameter
   * and coldkey being the hashed address mapping of H160 sender address to Substrate ss58 address as
   * implemented in Frontier HashedAddressMapping:
   * https://github.com/polkadot-evm/frontier/blob/2e219e17a526125da003e64ef22ec037917083fa/frame/evm/src/lib.rs#L739
   *
   * @param hotkey The hotkey public key (32 bytes).
   * @param netuid The subnet to stake to (uint256).
   *
   * Requirements:
   * - `hotkey` must be a valid hotkey registered on the network, ensuring that the stake is
   *   correctly attributed.
   */
  function addStake(bytes32 hotkey, uint256 netuid) external payable;

  /**
   * @dev Removes a subtensor stake `amount` from the specified `hotkey`.
   *
   * This function allows external accounts and contracts to unstake TAO from the subtensor pallet,
   * which effectively calls `remove_stake` on the subtensor pallet with specified hotkey as a parameter
   * and coldkey being the hashed address mapping of H160 sender address to Substrate ss58 address as
   * implemented in Frontier HashedAddressMapping:
   * https://github.com/polkadot-evm/frontier/blob/2e219e17a526125da003e64ef22ec037917083fa/frame/evm/src/lib.rs#L739
   *
   * @param hotkey The hotkey public key (32 bytes).
   * @param amount The amount to unstake in rao.
   * @param netuid The subnet to stake to (uint256).
   *
   * Requirements:
   * - `hotkey` must be a valid hotkey registered on the network, ensuring that the stake is
   *   correctly attributed.
   * - The existing stake amount must be not lower than specified amount
   */
<<<<<<< HEAD
  function removeStake(bytes32 hotkey, uint256 amount, uint16 netuid) external;

  /**
   * @dev Delegates staking to a proxy account.
   *
   * @param delegate The public key (32 bytes) of the delegate.
   */
  function addProxy(bytes32 delegate) external;

  /**
   * @dev Removes staking proxy account.
   *
   * @param delegate The public key (32 bytes) of the delegate.
   */
  function removeProxy(bytes32 delegate) external;
=======
  function removeStake(bytes32 hotkey, uint256 amount, uint256 netuid) external;

  /**
  * @dev Returns the stake amount associated with the specified `hotkey` and `coldkey`.
  *
  * This function retrieves the current stake amount linked to a specific hotkey and coldkey pair.
  * It is a view function, meaning it does not modify the state of the contract and is free to call.
  *
  * @param hotkey The hotkey public key (32 bytes).
  * @param coldkey The coldkey public key (32 bytes).
  * @param netuid The subnet the stake is on (uint256).
  * @return The current stake amount in uint256 format.
  */
  function getStake(bytes32 hotkey, bytes32 coldkey, uint256 netuid) external view returns (uint256);
>>>>>>> 7c67ab5f
}<|MERGE_RESOLUTION|>--- conflicted
+++ resolved
@@ -40,8 +40,7 @@
    *   correctly attributed.
    * - The existing stake amount must be not lower than specified amount
    */
-<<<<<<< HEAD
-  function removeStake(bytes32 hotkey, uint256 amount, uint16 netuid) external;
+  function removeStake(bytes32 hotkey, uint256 amount, uint256 netuid) external;
 
   /**
    * @dev Delegates staking to a proxy account.
@@ -56,8 +55,6 @@
    * @param delegate The public key (32 bytes) of the delegate.
    */
   function removeProxy(bytes32 delegate) external;
-=======
-  function removeStake(bytes32 hotkey, uint256 amount, uint256 netuid) external;
 
   /**
   * @dev Returns the stake amount associated with the specified `hotkey` and `coldkey`.
@@ -71,5 +68,4 @@
   * @return The current stake amount in uint256 format.
   */
   function getStake(bytes32 hotkey, bytes32 coldkey, uint256 netuid) external view returns (uint256);
->>>>>>> 7c67ab5f
 }