use crate::precompiles::{
    get_method_id, get_pubkey, get_slice, parse_netuid, try_dispatch_runtime_call,
};
use crate::{Runtime, RuntimeCall};
use frame_system::RawOrigin;
use pallet_evm::{
    AddressMapping, ExitError, ExitSucceed, HashedAddressMapping, PrecompileFailure,
    PrecompileHandle, PrecompileOutput, PrecompileResult,
};
<<<<<<< HEAD

use sp_core::U256;
use sp_runtime::{traits::BlakeTwo256, AccountId32};
=======
use sp_runtime::AccountId32;
use sp_runtime::{traits::BlakeTwo256, Vec};
>>>>>>> bf6896f4
use sp_std::vec;

pub const SUBNET_PRECOMPILE_INDEX: u64 = 2051;
// bytes with max lenght 1K
pub const MAX_SINGLE_PARAMETER_SIZE: usize = 1024;
// three bytes with max lenght 1K
pub const MAX_PARAMETER_SIZE: usize = 3 * MAX_SINGLE_PARAMETER_SIZE;
// ss58 public key i.e., the contract sends funds it received to the destination address from the
#[allow(dead_code)]
const CONTRACT_ADDRESS_SS58: [u8; 32] = [
    0x3a, 0x86, 0x18, 0xfb, 0xbb, 0x1b, 0xbc, 0x47, 0x86, 0x64, 0xff, 0x53, 0x46, 0x18, 0x0c, 0x35,
    0xd0, 0x9f, 0xac, 0x26, 0xf2, 0x02, 0x70, 0x85, 0xb3, 0x1c, 0x56, 0xc1, 0x06, 0x3c, 0x1c, 0xd3,
];
pub struct SubnetPrecompile;

impl SubnetPrecompile {
    pub fn execute(handle: &mut impl PrecompileHandle) -> PrecompileResult {
        let txdata = handle.input();
        if txdata.len() > MAX_PARAMETER_SIZE {
            log::error!("the length of subnet call is {} ", txdata.len());
            return Err(PrecompileFailure::Error {
                exit_status: ExitError::InvalidRange,
            });
        }
        let method_id = get_slice(txdata, 0, 4)?;
        let method_input = txdata
            .get(4..)
            .map_or_else(vec::Vec::new, |slice| slice.to_vec()); // Avoiding borrowing conflicts

        match method_id {
            id if id == get_method_id("registerNetwork(bytes32,bytes,bytes,bytes)") => {
                Self::register_network(handle, &method_input)
            }
            id if id == get_method_id("registerNetwork(bytes32)") => {
                Self::register_network(handle, &method_input)
            }

            id if id == get_method_id("getServingRateLimit(uint16)") => {
                Self::get_serving_rate_limit(&method_input)
            }
            id if id == get_method_id("setServingRateLimit(uint16,uint64)") => {
                Self::set_serving_rate_limit(handle, &method_input)
            }

            id if id == get_method_id("getMinDifficulty(uint16)") => {
                Self::get_min_difficulty(&method_input)
            }
            id if id == get_method_id("setMinDifficulty(uint16,uint64)") => {
                Self::set_min_difficulty(handle, &method_input)
            }

            id if id == get_method_id("getMaxDifficulty(uint16)") => {
                Self::get_max_difficulty(&method_input)
            }
            id if id == get_method_id("setMaxDifficulty(uint16,uint64)") => {
                Self::set_max_difficulty(handle, &method_input)
            }

            id if id == get_method_id("getWeightsVersionKey(uint16)") => {
                Self::get_weights_version_key(&method_input)
            }
            id if id == get_method_id("setWeightsVersionKey(uint16,uint64)") => {
                Self::set_weights_version_key(handle, &method_input)
            }

            id if id == get_method_id("getWeightsSetRateLimit(uint16)") => {
                Self::get_weights_set_rate_limit(&method_input)
            }
            id if id == get_method_id("setWeightsSetRateLimit(uint16,uint64)") => {
                Self::set_weights_set_rate_limit(handle, &method_input)
            }

            id if id == get_method_id("getAdjustmentAlpha(uint16)") => {
                Self::get_adjustment_alpha(&method_input)
            }
            id if id == get_method_id("setAdjustmentAlpha(uint16,uint64)") => {
                Self::set_adjustment_alpha(handle, &method_input)
            }

            id if id == get_method_id("getMaxWeightLimit(uint16)") => {
                Self::get_max_weight_limit(&method_input)
            }
            id if id == get_method_id("setMaxWeightLimit(uint16,uint64)") => {
                Self::set_max_weight_limit(handle, &method_input)
            }

            id if id == get_method_id("getImmunityPeriod(uint16)") => {
                Self::get_immunity_period(&method_input)
            }
            id if id == get_method_id("setImmunityPeriod(uint16,uint64)") => {
                Self::set_immunity_period(handle, &method_input)
            }

            id if id == get_method_id("getMinAllowedWeights(uint16)") => {
                Self::get_min_allowed_weights(&method_input)
            }
            id if id == get_method_id("setMinAllowedWeights(uint16,uint16)") => {
                Self::set_min_allowed_weights(handle, &method_input)
            }

            id if id == get_method_id("getKappa(uint16)") => Self::get_kappa(&method_input),
            id if id == get_method_id("setKappa(uint16,uint16)") => {
                Self::set_kappa(handle, &method_input)
            }

            id if id == get_method_id("getRho(uint16)") => Self::get_rho(&method_input),
            id if id == get_method_id("setRho(uint16,uint16)") => {
                Self::set_rho(handle, &method_input)
            }

            id if id == get_method_id("getActivityCutoff(uint16)") => {
                Self::get_activity_cutoff(&method_input)
            }
            id if id == get_method_id("setActivityCutoff(uint16,uint16)") => {
                Self::set_activity_cutoff(handle, &method_input)
            }

            id if id == get_method_id("getNetworkRegistrationAllowed(uint16)") => {
                Self::get_network_registration_allowed(&method_input)
            }
            id if id == get_method_id("setNetworkRegistrationAllowed(uint16,bool)") => {
                Self::set_network_registration_allowed(handle, &method_input)
            }

            id if id == get_method_id("getNetworkPowRegistrationAllowed(uint16)") => {
                Self::get_network_pow_registration_allowed(&method_input)
            }
            id if id == get_method_id("setNetworkPowRegistrationAllowed(uint16,bool)") => {
                Self::set_network_pow_registration_allowed(handle, &method_input)
            }

            id if id == get_method_id("getMinBurn(uint16)") => Self::get_min_burn(&method_input),
            id if id == get_method_id("setMinBurn(uint16,uint64)") => {
                Self::set_min_burn(handle, &method_input)
            }

            id if id == get_method_id("getMaxBurn(uint16)") => Self::get_max_burn(&method_input),
            id if id == get_method_id("setMaxBurn(uint16,uint64)") => {
                Self::set_max_burn(handle, &method_input)
            }

            id if id == get_method_id("getDifficulty(uint16)") => {
                Self::get_difficulty(&method_input)
            }
            id if id == get_method_id("setDifficulty(uint16,uint64)") => {
                Self::set_difficulty(handle, &method_input)
            }

            id if id == get_method_id("getBondsMovingAverage(uint16)") => {
                Self::get_bonds_moving_average(&method_input)
            }
            id if id == get_method_id("setBondsMovingAverage(uint16,uint64)") => {
                Self::set_bonds_moving_average(handle, &method_input)
            }

            id if id == get_method_id("getCommitRevealWeightsEnabled(uint16)") => {
                Self::get_commit_reveal_weights_enabled(&method_input)
            }
            id if id == get_method_id("setCommitRevealWeightsEnabled(uint16,bool)") => {
                Self::set_commit_reveal_weights_enabled(handle, &method_input)
            }

            id if id == get_method_id("getLiquidAlphaEnabled(uint16)") => {
                Self::get_liquid_alpha_enabled(&method_input)
            }
            id if id == get_method_id("setLiquidAlphaEnabled(uint16,bool)") => {
                Self::set_liquid_alpha_enabled(handle, &method_input)
            }

            id if id == get_method_id("getAlphaValues(uint16)") => {
                Self::get_alpha_values(&method_input)
            }
            id if id == get_method_id("setAlphaValues(uint16,uint16,uint16)") => {
                Self::set_alpha_values(handle, &method_input)
            }

            id if id == get_method_id("getCommitRevealWeightsInterval(uint16)") => {
                Self::get_commit_reveal_weights_interval(&method_input)
            }
            id if id == get_method_id("setCommitRevealWeightsInterval(uint16,uint64)") => {
                Self::set_commit_reveal_weights_interval(handle, &method_input)
            }
            _ => Err(PrecompileFailure::Error {
                exit_status: ExitError::InvalidRange,
            }),
        }
    }

    fn register_network(handle: &mut impl PrecompileHandle, data: &[u8]) -> PrecompileResult {
        let call = match data.len() {
            32 => {
                let (hotkey, _) = get_pubkey(data)?;
                RuntimeCall::SubtensorModule(
                    pallet_subtensor::Call::<Runtime>::register_network_with_identity {
                        hotkey,
                        identity: None,
                    },
                )
            }
            33.. => {
                let (
                    hotkey,
                    subnet_name,
                    github_repo,
                    subnet_contact,
                    subnet_url,
                    discord,
                    description,
                    additional,
                ) = Self::parse_register_network_parameters(data)?;

                let identity: pallet_subtensor::SubnetIdentityOfV2 =
                    pallet_subtensor::SubnetIdentityOfV2 {
                        subnet_name,
                        github_repo,
                        subnet_contact,
                        subnet_url,
                        discord,
                        description,
                        additional,
                    };

                // Create the register_network callcle
                RuntimeCall::SubtensorModule(
                    pallet_subtensor::Call::<Runtime>::register_network_with_identity {
                        hotkey,
                        identity: Some(identity),
                    },
                )
            }
            _ => {
                return Err(PrecompileFailure::Error {
                    exit_status: ExitError::InvalidRange,
                });
            }
        };

        let account_id =
            <HashedAddressMapping<BlakeTwo256> as AddressMapping<AccountId32>>::into_account_id(
                handle.context().caller,
            );

        try_dispatch_runtime_call(handle, call, RawOrigin::Signed(account_id))
    }

    fn get_serving_rate_limit(data: &[u8]) -> PrecompileResult {
        let netuid = parse_netuid(data, 30)?;

        let value = pallet_subtensor::ServingRateLimit::<Runtime>::get(netuid);

        let value_u256 = U256::from(value);
        let mut result = [0_u8; 32];
        U256::to_big_endian(&value_u256, &mut result);

        Ok(PrecompileOutput {
            exit_status: ExitSucceed::Returned,
            output: result.into(),
        })
    }

    fn set_serving_rate_limit(handle: &mut impl PrecompileHandle, data: &[u8]) -> PrecompileResult {
        let (netuid, serving_rate_limit) = Self::parse_netuid_u64_parameter(data)?;
        let call = RuntimeCall::AdminUtils(
            pallet_admin_utils::Call::<Runtime>::sudo_set_serving_rate_limit {
                netuid,
                serving_rate_limit,
            },
        );

        let account_id =
            <HashedAddressMapping<BlakeTwo256> as AddressMapping<AccountId32>>::into_account_id(
                handle.context().caller,
            );

        try_dispatch_runtime_call(handle, call, RawOrigin::Signed(account_id))
    }

    fn get_min_difficulty(data: &[u8]) -> PrecompileResult {
        let netuid = parse_netuid(data, 30)?;

        let value = pallet_subtensor::MinDifficulty::<Runtime>::get(netuid);

        let value_u256 = U256::from(value);
        let mut result = [0_u8; 32];
        U256::to_big_endian(&value_u256, &mut result);

        Ok(PrecompileOutput {
            exit_status: ExitSucceed::Returned,
            output: result.into(),
        })
    }

    fn set_min_difficulty(handle: &mut impl PrecompileHandle, data: &[u8]) -> PrecompileResult {
        let (netuid, min_difficulty) = Self::parse_netuid_u64_parameter(data)?;
        let call = RuntimeCall::AdminUtils(
            pallet_admin_utils::Call::<Runtime>::sudo_set_min_difficulty {
                netuid,
                min_difficulty,
            },
        );

        let account_id =
            <HashedAddressMapping<BlakeTwo256> as AddressMapping<AccountId32>>::into_account_id(
                handle.context().caller,
            );

        try_dispatch_runtime_call(handle, call, RawOrigin::Signed(account_id))
    }

    fn get_max_difficulty(data: &[u8]) -> PrecompileResult {
        let netuid = parse_netuid(data, 30)?;

        let value = pallet_subtensor::MaxDifficulty::<Runtime>::get(netuid);

        let value_u256 = U256::from(value);
        let mut result = [0_u8; 32];
        U256::to_big_endian(&value_u256, &mut result);

        Ok(PrecompileOutput {
            exit_status: ExitSucceed::Returned,
            output: result.into(),
        })
    }

    fn set_max_difficulty(handle: &mut impl PrecompileHandle, data: &[u8]) -> PrecompileResult {
        let (netuid, max_difficulty) = Self::parse_netuid_u64_parameter(data)?;
        let call = RuntimeCall::AdminUtils(
            pallet_admin_utils::Call::<Runtime>::sudo_set_max_difficulty {
                netuid,
                max_difficulty,
            },
        );

        let account_id =
            <HashedAddressMapping<BlakeTwo256> as AddressMapping<AccountId32>>::into_account_id(
                handle.context().caller,
            );

        try_dispatch_runtime_call(handle, call, RawOrigin::Signed(account_id))
    }

    fn get_weights_version_key(data: &[u8]) -> PrecompileResult {
        let netuid = parse_netuid(data, 30)?;

        let value = pallet_subtensor::WeightsVersionKey::<Runtime>::get(netuid);

        let value_u256 = U256::from(value);
        let mut result = [0_u8; 32];
        U256::to_big_endian(&value_u256, &mut result);

        Ok(PrecompileOutput {
            exit_status: ExitSucceed::Returned,
            output: result.into(),
        })
    }

    fn set_weights_version_key(
        handle: &mut impl PrecompileHandle,
        data: &[u8],
    ) -> PrecompileResult {
        let (netuid, weights_version_key) = Self::parse_netuid_u64_parameter(data)?;
        let call = RuntimeCall::AdminUtils(
            pallet_admin_utils::Call::<Runtime>::sudo_set_weights_version_key {
                netuid,
                weights_version_key,
            },
        );

        let account_id =
            <HashedAddressMapping<BlakeTwo256> as AddressMapping<AccountId32>>::into_account_id(
                handle.context().caller,
            );

        try_dispatch_runtime_call(handle, call, RawOrigin::Signed(account_id))
    }

    fn get_weights_set_rate_limit(data: &[u8]) -> PrecompileResult {
        let netuid = parse_netuid(data, 30)?;

        let value = pallet_subtensor::WeightsSetRateLimit::<Runtime>::get(netuid);

        let value_u256 = U256::from(value);
        let mut result = [0_u8; 32];
        U256::to_big_endian(&value_u256, &mut result);

        Ok(PrecompileOutput {
            exit_status: ExitSucceed::Returned,
            output: result.into(),
        })
    }

    fn set_weights_set_rate_limit(
        handle: &mut impl PrecompileHandle,
        data: &[u8],
    ) -> PrecompileResult {
        let (netuid, weights_set_rate_limit) = Self::parse_netuid_u64_parameter(data)?;

        let call = RuntimeCall::AdminUtils(
            pallet_admin_utils::Call::<Runtime>::sudo_set_weights_set_rate_limit {
                netuid,
                weights_set_rate_limit,
            },
        );

        let account_id =
            <HashedAddressMapping<BlakeTwo256> as AddressMapping<AccountId32>>::into_account_id(
                handle.context().caller,
            );

        try_dispatch_runtime_call(handle, call, RawOrigin::Signed(account_id))
    }

    fn get_adjustment_alpha(data: &[u8]) -> PrecompileResult {
        let netuid = parse_netuid(data, 30)?;

        let value = pallet_subtensor::AdjustmentAlpha::<Runtime>::get(netuid);

        let value_u256 = U256::from(value);
        let mut result = [0_u8; 32];
        U256::to_big_endian(&value_u256, &mut result);

        Ok(PrecompileOutput {
            exit_status: ExitSucceed::Returned,
            output: result.into(),
        })
    }

    fn set_adjustment_alpha(handle: &mut impl PrecompileHandle, data: &[u8]) -> PrecompileResult {
        let (netuid, adjustment_alpha) = Self::parse_netuid_u64_parameter(data)?;
        let call = RuntimeCall::AdminUtils(
            pallet_admin_utils::Call::<Runtime>::sudo_set_adjustment_alpha {
                netuid,
                adjustment_alpha,
            },
        );

        let account_id =
            <HashedAddressMapping<BlakeTwo256> as AddressMapping<AccountId32>>::into_account_id(
                handle.context().caller,
            );

        try_dispatch_runtime_call(handle, call, RawOrigin::Signed(account_id))
    }

    fn get_max_weight_limit(data: &[u8]) -> PrecompileResult {
        let netuid = parse_netuid(data, 30)?;

        let value = pallet_subtensor::MaxWeightsLimit::<Runtime>::get(netuid);

        let value_u256 = U256::from(value);
        let mut result = [0_u8; 32];
        U256::to_big_endian(&value_u256, &mut result);

        Ok(PrecompileOutput {
            exit_status: ExitSucceed::Returned,
            output: result.into(),
        })
    }

    fn set_max_weight_limit(handle: &mut impl PrecompileHandle, data: &[u8]) -> PrecompileResult {
        let (netuid, max_weight_limit) = Self::parse_netuid_u16_parameter(data)?;
        let call = RuntimeCall::AdminUtils(
            pallet_admin_utils::Call::<Runtime>::sudo_set_max_weight_limit {
                netuid,
                max_weight_limit,
            },
        );

        let account_id =
            <HashedAddressMapping<BlakeTwo256> as AddressMapping<AccountId32>>::into_account_id(
                handle.context().caller,
            );

        try_dispatch_runtime_call(handle, call, RawOrigin::Signed(account_id))
    }

    fn get_immunity_period(data: &[u8]) -> PrecompileResult {
        let netuid = parse_netuid(data, 30)?;

        let value = pallet_subtensor::ImmunityPeriod::<Runtime>::get(netuid);

        let value_u256 = U256::from(value);
        let mut result = [0_u8; 32];
        U256::to_big_endian(&value_u256, &mut result);

        Ok(PrecompileOutput {
            exit_status: ExitSucceed::Returned,
            output: result.into(),
        })
    }

    fn set_immunity_period(handle: &mut impl PrecompileHandle, data: &[u8]) -> PrecompileResult {
        let (netuid, immunity_period) = Self::parse_netuid_u16_parameter(data)?;
        let call = RuntimeCall::AdminUtils(
            pallet_admin_utils::Call::<Runtime>::sudo_set_immunity_period {
                netuid,
                immunity_period,
            },
        );

        let account_id =
            <HashedAddressMapping<BlakeTwo256> as AddressMapping<AccountId32>>::into_account_id(
                handle.context().caller,
            );

        try_dispatch_runtime_call(handle, call, RawOrigin::Signed(account_id))
    }

    fn get_min_allowed_weights(data: &[u8]) -> PrecompileResult {
        let netuid = parse_netuid(data, 30)?;

        let value = pallet_subtensor::MinAllowedWeights::<Runtime>::get(netuid);

        let value_u256 = U256::from(value);
        let mut result = [0_u8; 32];
        U256::to_big_endian(&value_u256, &mut result);

        Ok(PrecompileOutput {
            exit_status: ExitSucceed::Returned,
            output: result.into(),
        })
    }

    fn set_min_allowed_weights(
        handle: &mut impl PrecompileHandle,
        data: &[u8],
    ) -> PrecompileResult {
        let (netuid, min_allowed_weights) = Self::parse_netuid_u16_parameter(data)?;
        let call = RuntimeCall::AdminUtils(
            pallet_admin_utils::Call::<Runtime>::sudo_set_min_allowed_weights {
                netuid,
                min_allowed_weights,
            },
        );

        let account_id =
            <HashedAddressMapping<BlakeTwo256> as AddressMapping<AccountId32>>::into_account_id(
                handle.context().caller,
            );

        try_dispatch_runtime_call(handle, call, RawOrigin::Signed(account_id))
    }

    fn get_kappa(data: &[u8]) -> PrecompileResult {
        let netuid = parse_netuid(data, 30)?;

        let value = pallet_subtensor::Kappa::<Runtime>::get(netuid);

        let value_u256 = U256::from(value);
        let mut result = [0_u8; 32];
        U256::to_big_endian(&value_u256, &mut result);

        Ok(PrecompileOutput {
            exit_status: ExitSucceed::Returned,
            output: result.into(),
        })
    }

    fn set_kappa(handle: &mut impl PrecompileHandle, data: &[u8]) -> PrecompileResult {
        let (netuid, kappa) = Self::parse_netuid_u16_parameter(data)?;
        let call = RuntimeCall::AdminUtils(pallet_admin_utils::Call::<Runtime>::sudo_set_kappa {
            netuid,
            kappa,
        });

        let account_id =
            <HashedAddressMapping<BlakeTwo256> as AddressMapping<AccountId32>>::into_account_id(
                handle.context().caller,
            );

        try_dispatch_runtime_call(handle, call, RawOrigin::Signed(account_id))
    }

    fn get_rho(data: &[u8]) -> PrecompileResult {
        let netuid = parse_netuid(data, 30)?;

        let value = pallet_subtensor::Rho::<Runtime>::get(netuid);

        let value_u256 = U256::from(value);
        let mut result = [0_u8; 32];
        U256::to_big_endian(&value_u256, &mut result);

        Ok(PrecompileOutput {
            exit_status: ExitSucceed::Returned,
            output: result.into(),
        })
    }

    fn set_rho(handle: &mut impl PrecompileHandle, data: &[u8]) -> PrecompileResult {
        let (netuid, rho) = Self::parse_netuid_u16_parameter(data)?;
        let call = RuntimeCall::AdminUtils(pallet_admin_utils::Call::<Runtime>::sudo_set_rho {
            netuid,
            rho,
        });

        let account_id =
            <HashedAddressMapping<BlakeTwo256> as AddressMapping<AccountId32>>::into_account_id(
                handle.context().caller,
            );

        try_dispatch_runtime_call(handle, call, RawOrigin::Signed(account_id))
    }

    fn get_activity_cutoff(data: &[u8]) -> PrecompileResult {
        let netuid = parse_netuid(data, 30)?;

        let value = pallet_subtensor::ActivityCutoff::<Runtime>::get(netuid);

        let value_u256 = U256::from(value);
        let mut result = [0_u8; 32];
        U256::to_big_endian(&value_u256, &mut result);

        Ok(PrecompileOutput {
            exit_status: ExitSucceed::Returned,
            output: result.into(),
        })
    }

    fn set_activity_cutoff(handle: &mut impl PrecompileHandle, data: &[u8]) -> PrecompileResult {
        let (netuid, activity_cutoff) = Self::parse_netuid_u16_parameter(data)?;
        let call = RuntimeCall::AdminUtils(
            pallet_admin_utils::Call::<Runtime>::sudo_set_activity_cutoff {
                netuid,
                activity_cutoff,
            },
        );

        let account_id =
            <HashedAddressMapping<BlakeTwo256> as AddressMapping<AccountId32>>::into_account_id(
                handle.context().caller,
            );

        try_dispatch_runtime_call(handle, call, RawOrigin::Signed(account_id))
    }

    fn get_network_registration_allowed(data: &[u8]) -> PrecompileResult {
        let netuid = parse_netuid(data, 30)?;

        let value = pallet_subtensor::NetworkRegistrationAllowed::<Runtime>::get(netuid);

        let value_u256 = if value { U256::from(1) } else { U256::from(0) };
        let mut result = [0_u8; 32];
        U256::to_big_endian(&value_u256, &mut result);

        Ok(PrecompileOutput {
            exit_status: ExitSucceed::Returned,
            output: result.into(),
        })
    }

    fn set_network_registration_allowed(
        handle: &mut impl PrecompileHandle,
        data: &[u8],
    ) -> PrecompileResult {
        let (netuid, registration_allowed) = Self::parse_netuid_bool_parameter(data)?;
        let call = RuntimeCall::AdminUtils(
            pallet_admin_utils::Call::<Runtime>::sudo_set_network_registration_allowed {
                netuid,
                registration_allowed,
            },
        );

        let account_id =
            <HashedAddressMapping<BlakeTwo256> as AddressMapping<AccountId32>>::into_account_id(
                handle.context().caller,
            );

        try_dispatch_runtime_call(handle, call, RawOrigin::Signed(account_id))
    }

    fn get_network_pow_registration_allowed(data: &[u8]) -> PrecompileResult {
        let netuid = parse_netuid(data, 30)?;

        let value = pallet_subtensor::NetworkPowRegistrationAllowed::<Runtime>::get(netuid);

        let value_u256 = if value { U256::from(1) } else { U256::from(0) };
        let mut result = [0_u8; 32];
        U256::to_big_endian(&value_u256, &mut result);

        Ok(PrecompileOutput {
            exit_status: ExitSucceed::Returned,
            output: result.into(),
        })
    }

    fn set_network_pow_registration_allowed(
        handle: &mut impl PrecompileHandle,
        data: &[u8],
    ) -> PrecompileResult {
        let (netuid, registration_allowed) = Self::parse_netuid_bool_parameter(data)?;
        let call = RuntimeCall::AdminUtils(
            pallet_admin_utils::Call::<Runtime>::sudo_set_network_pow_registration_allowed {
                netuid,
                registration_allowed,
            },
        );

        let account_id =
            <HashedAddressMapping<BlakeTwo256> as AddressMapping<AccountId32>>::into_account_id(
                handle.context().caller,
            );

        try_dispatch_runtime_call(handle, call, RawOrigin::Signed(account_id))
    }

    fn get_min_burn(data: &[u8]) -> PrecompileResult {
        let netuid = parse_netuid(data, 30)?;

        let value = pallet_subtensor::MinBurn::<Runtime>::get(netuid);

        let value_u256 = U256::from(value);
        let mut result = [0_u8; 32];
        U256::to_big_endian(&value_u256, &mut result);

        Ok(PrecompileOutput {
            exit_status: ExitSucceed::Returned,
            output: result.into(),
        })
    }

    fn set_min_burn(handle: &mut impl PrecompileHandle, data: &[u8]) -> PrecompileResult {
        let (netuid, min_burn) = Self::parse_netuid_u64_parameter(data)?;
        let call =
            RuntimeCall::AdminUtils(pallet_admin_utils::Call::<Runtime>::sudo_set_min_burn {
                netuid,
                min_burn,
            });

        let account_id =
            <HashedAddressMapping<BlakeTwo256> as AddressMapping<AccountId32>>::into_account_id(
                handle.context().caller,
            );

        try_dispatch_runtime_call(handle, call, RawOrigin::Signed(account_id))
    }

    fn get_max_burn(data: &[u8]) -> PrecompileResult {
        let netuid = parse_netuid(data, 30)?;

        let value = pallet_subtensor::MaxBurn::<Runtime>::get(netuid);

        let value_u256 = U256::from(value);
        let mut result = [0_u8; 32];
        U256::to_big_endian(&value_u256, &mut result);

        Ok(PrecompileOutput {
            exit_status: ExitSucceed::Returned,
            output: result.into(),
        })
    }

    fn set_max_burn(handle: &mut impl PrecompileHandle, data: &[u8]) -> PrecompileResult {
        let (netuid, max_burn) = Self::parse_netuid_u64_parameter(data)?;
        let call =
            RuntimeCall::AdminUtils(pallet_admin_utils::Call::<Runtime>::sudo_set_max_burn {
                netuid,
                max_burn,
            });

        let account_id =
            <HashedAddressMapping<BlakeTwo256> as AddressMapping<AccountId32>>::into_account_id(
                handle.context().caller,
            );

        try_dispatch_runtime_call(handle, call, RawOrigin::Signed(account_id))
    }

    fn get_difficulty(data: &[u8]) -> PrecompileResult {
        let netuid = parse_netuid(data, 30)?;

        let value = pallet_subtensor::Difficulty::<Runtime>::get(netuid);

        let value_u256 = U256::from(value);
        let mut result = [0_u8; 32];
        U256::to_big_endian(&value_u256, &mut result);

        Ok(PrecompileOutput {
            exit_status: ExitSucceed::Returned,
            output: result.into(),
        })
    }

    fn set_difficulty(handle: &mut impl PrecompileHandle, data: &[u8]) -> PrecompileResult {
        let (netuid, difficulty) = Self::parse_netuid_u64_parameter(data)?;
        let call =
            RuntimeCall::AdminUtils(pallet_admin_utils::Call::<Runtime>::sudo_set_difficulty {
                netuid,
                difficulty,
            });

        let account_id =
            <HashedAddressMapping<BlakeTwo256> as AddressMapping<AccountId32>>::into_account_id(
                handle.context().caller,
            );

        try_dispatch_runtime_call(handle, call, RawOrigin::Signed(account_id))
    }

    fn get_bonds_moving_average(data: &[u8]) -> PrecompileResult {
        let netuid = parse_netuid(data, 30)?;

        let value = pallet_subtensor::BondsMovingAverage::<Runtime>::get(netuid);

        let value_u256 = U256::from(value);
        let mut result = [0_u8; 32];
        U256::to_big_endian(&value_u256, &mut result);

        Ok(PrecompileOutput {
            exit_status: ExitSucceed::Returned,
            output: result.into(),
        })
    }

    fn set_bonds_moving_average(
        handle: &mut impl PrecompileHandle,
        data: &[u8],
    ) -> PrecompileResult {
        let (netuid, bonds_moving_average) = Self::parse_netuid_u64_parameter(data)?;
        let call = RuntimeCall::AdminUtils(
            pallet_admin_utils::Call::<Runtime>::sudo_set_bonds_moving_average {
                netuid,
                bonds_moving_average,
            },
        );

        let account_id =
            <HashedAddressMapping<BlakeTwo256> as AddressMapping<AccountId32>>::into_account_id(
                handle.context().caller,
            );

        try_dispatch_runtime_call(handle, call, RawOrigin::Signed(account_id))
    }

    fn get_commit_reveal_weights_enabled(data: &[u8]) -> PrecompileResult {
        let netuid = parse_netuid(data, 30)?;

        let value = pallet_subtensor::CommitRevealWeightsEnabled::<Runtime>::get(netuid);

        let value_u256 = if value { U256::from(1) } else { U256::from(0) };
        let mut result = [0_u8; 32];
        U256::to_big_endian(&value_u256, &mut result);

        Ok(PrecompileOutput {
            exit_status: ExitSucceed::Returned,
            output: result.into(),
        })
    }

    fn set_commit_reveal_weights_enabled(
        handle: &mut impl PrecompileHandle,
        data: &[u8],
    ) -> PrecompileResult {
        let (netuid, enabled) = Self::parse_netuid_bool_parameter(data)?;
        let call = RuntimeCall::AdminUtils(
            pallet_admin_utils::Call::<Runtime>::sudo_set_commit_reveal_weights_enabled {
                netuid,
                enabled,
            },
        );

        let account_id =
            <HashedAddressMapping<BlakeTwo256> as AddressMapping<AccountId32>>::into_account_id(
                handle.context().caller,
            );

        try_dispatch_runtime_call(handle, call, RawOrigin::Signed(account_id))
    }

    fn get_liquid_alpha_enabled(data: &[u8]) -> PrecompileResult {
        let netuid = parse_netuid(data, 30)?;

        let value = pallet_subtensor::LiquidAlphaOn::<Runtime>::get(netuid);

        let value_u256 = if value { U256::from(1) } else { U256::from(0) };
        let mut result = [0_u8; 32];
        U256::to_big_endian(&value_u256, &mut result);

        Ok(PrecompileOutput {
            exit_status: ExitSucceed::Returned,
            output: result.into(),
        })
    }

    fn set_liquid_alpha_enabled(
        handle: &mut impl PrecompileHandle,
        data: &[u8],
    ) -> PrecompileResult {
        let (netuid, enabled) = Self::parse_netuid_bool_parameter(data)?;
        let call = RuntimeCall::AdminUtils(
            pallet_admin_utils::Call::<Runtime>::sudo_set_liquid_alpha_enabled { netuid, enabled },
        );

        let account_id =
            <HashedAddressMapping<BlakeTwo256> as AddressMapping<AccountId32>>::into_account_id(
                handle.context().caller,
            );

        try_dispatch_runtime_call(handle, call, RawOrigin::Signed(account_id))
    }

    fn get_alpha_values(data: &[u8]) -> PrecompileResult {
        let netuid = parse_netuid(data, 30)?;

        let (alpha_low, alpha_high) = pallet_subtensor::AlphaValues::<Runtime>::get(netuid);

        let mut value_u256 = U256::from(alpha_low);
        let mut result = [0_u8; 64];
        U256::to_big_endian(&value_u256, &mut result[0..]);

        value_u256 = U256::from(alpha_high);
        U256::to_big_endian(&value_u256, &mut result[32..]);

        Ok(PrecompileOutput {
            exit_status: ExitSucceed::Returned,
            output: result.into(),
        })
    }

    fn set_alpha_values(handle: &mut impl PrecompileHandle, data: &[u8]) -> PrecompileResult {
        let (netuid, alpha_low, alpha_high) = Self::parse_netuid_u16_u16_parameter(data)?;
        let call =
            RuntimeCall::AdminUtils(pallet_admin_utils::Call::<Runtime>::sudo_set_alpha_values {
                netuid,
                alpha_low,
                alpha_high,
            });

        let account_id =
            <HashedAddressMapping<BlakeTwo256> as AddressMapping<AccountId32>>::into_account_id(
                handle.context().caller,
            );

        try_dispatch_runtime_call(handle, call, RawOrigin::Signed(account_id))
    }

    fn get_commit_reveal_weights_interval(data: &[u8]) -> PrecompileResult {
        let netuid = parse_netuid(data, 30)?;

        let value = pallet_subtensor::RevealPeriodEpochs::<Runtime>::get(netuid);

        let value_u256 = U256::from(value);
        let mut result = [0_u8; 32];
        U256::to_big_endian(&value_u256, &mut result);

        Ok(PrecompileOutput {
            exit_status: ExitSucceed::Returned,
            output: result.into(),
        })
    }

    fn set_commit_reveal_weights_interval(
        handle: &mut impl PrecompileHandle,
        data: &[u8],
    ) -> PrecompileResult {
        let (netuid, interval) = Self::parse_netuid_u64_parameter(data)?;
        let call = RuntimeCall::AdminUtils(
            pallet_admin_utils::Call::<Runtime>::sudo_set_commit_reveal_weights_interval {
                netuid,
                interval,
            },
        );

        let account_id =
            <HashedAddressMapping<BlakeTwo256> as AddressMapping<AccountId32>>::into_account_id(
                handle.context().caller,
            );

        try_dispatch_runtime_call(handle, call, RawOrigin::Signed(account_id))
    }

    fn parse_register_network_parameters(
        data: &[u8],
    ) -> Result<
        (
            AccountId32,
            Vec<u8>,
            Vec<u8>,
            Vec<u8>,
            Vec<u8>,
            Vec<u8>,
            Vec<u8>,
            Vec<u8>,
        ),
        PrecompileFailure,
    > {
        let (pubkey, dynamic_params) = get_pubkey(data)?;
        let dynamic_data_len = dynamic_params.len();

        let mut buf = [0_u8; 4];
        // get all start points for the data items: name, repo, contact, url, discord, description, additional
        buf.copy_from_slice(get_slice(data, 60, 64)?);
        let subnet_name_start: usize = u32::from_be_bytes(buf) as usize;
        if subnet_name_start > dynamic_data_len {
            log::error!(
                "the start position of subnet name as {} is too big ",
                subnet_name_start
            );
            return Err(PrecompileFailure::Error {
                exit_status: ExitError::InvalidRange,
            });
        }

        buf.copy_from_slice(get_slice(data, 92, 96)?);
        let github_repo_start: usize = u32::from_be_bytes(buf) as usize;
        if github_repo_start > dynamic_data_len {
            log::error!(
                "the start position of github repo as {} is too big ",
                github_repo_start
            );
            return Err(PrecompileFailure::Error {
                exit_status: ExitError::InvalidRange,
            });
        }

        buf.copy_from_slice(get_slice(data, 124, 128)?);
        let subnet_contact_start: usize = u32::from_be_bytes(buf) as usize;
        if subnet_contact_start > dynamic_data_len {
            log::error!(
                "the start position of subnet contact as {} is too big ",
                subnet_contact_start
            );
            return Err(PrecompileFailure::Error {
                exit_status: ExitError::InvalidRange,
            });
        }

        buf.copy_from_slice(get_slice(data, 156, 160)?);
        let subnet_url_start: usize = u32::from_be_bytes(buf) as usize;
        if subnet_url_start > dynamic_data_len {
            log::error!(
                "the start position of subnet_url as {} is too big ",
                subnet_url_start
            );
            return Err(PrecompileFailure::Error {
                exit_status: ExitError::InvalidRange,
            });
        }

        buf.copy_from_slice(get_slice(data, 188, 192)?);
        let discord_start: usize = u32::from_be_bytes(buf) as usize;
        if discord_start > dynamic_data_len {
            log::error!(
                "the start position of discord as {} is too big ",
                discord_start
            );
            return Err(PrecompileFailure::Error {
                exit_status: ExitError::InvalidRange,
            });
        }

        buf.copy_from_slice(get_slice(data, 220, 224)?);
        let description_start: usize = u32::from_be_bytes(buf) as usize;
        if description_start > dynamic_data_len {
            log::error!(
                "the start position of description as {} is too big ",
                description_start
            );
            return Err(PrecompileFailure::Error {
                exit_status: ExitError::InvalidRange,
            });
        }

        buf.copy_from_slice(get_slice(data, 252, 256)?);
        let additional_start: usize = u32::from_be_bytes(buf) as usize;
        if additional_start > dynamic_data_len {
            log::error!(
                "the start position of additional as {} is too big ",
                additional_start
            );
            return Err(PrecompileFailure::Error {
                exit_status: ExitError::InvalidRange,
            });
        }

        // get name
        buf.copy_from_slice(get_slice(
            data,
            subnet_name_start + 28,
            subnet_name_start + 32,
        )?);
        let subnet_name_len: usize = u32::from_be_bytes(buf) as usize;

        if subnet_name_len > MAX_SINGLE_PARAMETER_SIZE {
            log::error!(
                "the length of subnet name as {} is too big",
                subnet_name_len
            );
            return Err(PrecompileFailure::Error {
                exit_status: ExitError::InvalidRange,
            });
        }

        let mut name_vec = vec![0; subnet_name_len];
        name_vec.copy_from_slice(get_slice(
            data,
            subnet_name_start + 32,
            subnet_name_start + subnet_name_len + 32,
        )?);

        // get repo data
        buf.copy_from_slice(get_slice(
            data,
            github_repo_start + 28,
            github_repo_start + 32,
        )?);
        let github_repo_len: usize = u32::from_be_bytes(buf) as usize;
        if github_repo_len > MAX_SINGLE_PARAMETER_SIZE {
            log::error!(
                "the length of github repo as {} is too big",
                github_repo_len
            );
            return Err(PrecompileFailure::Error {
                exit_status: ExitError::InvalidRange,
            });
        }

        let mut repo_vec = vec![0; github_repo_len];
        repo_vec.copy_from_slice(get_slice(
            data,
            github_repo_start + 32,
            github_repo_start + github_repo_len + 32,
        )?);

        // get contact data
        buf.copy_from_slice(get_slice(
            data,
            subnet_contact_start + 28,
            subnet_contact_start + 32,
        )?);
        let subnet_contact_len: usize = u32::from_be_bytes(buf) as usize;
        if subnet_contact_len > MAX_SINGLE_PARAMETER_SIZE {
            log::error!(
                "the length of subnet contact as {} is too big",
                subnet_contact_len
            );
            return Err(PrecompileFailure::Error {
                exit_status: ExitError::InvalidRange,
            });
        }

        let mut contact_vec = vec![0; subnet_contact_len];
        contact_vec.copy_from_slice(get_slice(
            data,
            subnet_contact_start + 32,
            subnet_contact_start + subnet_contact_len + 32,
        )?);

        // get subnet_url
        buf.copy_from_slice(get_slice(
            data,
            subnet_url_start + 28,
            subnet_url_start + 32,
        )?);
        let subnet_url_len: usize = u32::from_be_bytes(buf) as usize;
        if subnet_url_len > MAX_SINGLE_PARAMETER_SIZE {
            log::error!("the length of subnet_url as {} is too big", subnet_url_len);
            return Err(PrecompileFailure::Error {
                exit_status: ExitError::InvalidRange,
            });
        }
        let mut url_vec = vec![0; subnet_url_len];
        url_vec.copy_from_slice(get_slice(
            data,
            subnet_url_start + 32,
            subnet_url_start + subnet_url_len + 32,
        )?);

        // get discord
        buf.copy_from_slice(get_slice(data, discord_start + 28, discord_start + 32)?);
        let discord_len: usize = u32::from_be_bytes(buf) as usize;
        if discord_len > MAX_SINGLE_PARAMETER_SIZE {
            log::error!("the length of discord as {} is too big", discord_len);
            return Err(PrecompileFailure::Error {
                exit_status: ExitError::InvalidRange,
            });
        }
        let mut discord_vec = vec![0; discord_len];
        discord_vec.copy_from_slice(get_slice(
            data,
            discord_start + 32,
            discord_start + discord_len + 32,
        )?);

        // get description
        buf.copy_from_slice(get_slice(
            data,
            description_start + 28,
            description_start + 32,
        )?);
        let description_len: usize = u32::from_be_bytes(buf) as usize;
        if description_len > MAX_SINGLE_PARAMETER_SIZE {
            log::error!(
                "the length of description as {} is too big",
                description_len
            );
            return Err(PrecompileFailure::Error {
                exit_status: ExitError::InvalidRange,
            });
        }
        let mut description_vec = vec![0; description_len];
        description_vec.copy_from_slice(get_slice(
            data,
            description_start + 32,
            description_start + description_len + 32,
        )?);

        // get additional
        buf.copy_from_slice(get_slice(
            data,
            additional_start + 28,
            additional_start + 32,
        )?);
        let additional_len: usize = u32::from_be_bytes(buf) as usize;
        if additional_len > MAX_SINGLE_PARAMETER_SIZE {
            log::error!("the length of additional as {} is too big", additional_len);
            return Err(PrecompileFailure::Error {
                exit_status: ExitError::InvalidRange,
            });
        }
        let mut additional_vec = vec![0; additional_len];
        additional_vec.copy_from_slice(get_slice(
            data,
            additional_start + 32,
            additional_start + additional_len + 32,
        )?);

        Ok((
            pubkey,
            name_vec,
            repo_vec,
            contact_vec,
            url_vec,
            discord_vec,
            description_vec,
            additional_vec,
        ))
    }

    fn parse_netuid_u64_parameter(data: &[u8]) -> Result<(u16, u64), PrecompileFailure> {
        if data.len() < 64 {
            return Err(PrecompileFailure::Error {
                exit_status: ExitError::InvalidRange,
            });
        }
        let netuid = parse_netuid(data, 30)?;

        let mut parameter_vec = [0u8; 8];
        parameter_vec.copy_from_slice(get_slice(data, 56, 64)?);
        let parameter = u64::from_be_bytes(parameter_vec);

        Ok((netuid, parameter))
    }

    fn parse_netuid_u16_parameter(data: &[u8]) -> Result<(u16, u16), PrecompileFailure> {
        if data.len() < 64 {
            return Err(PrecompileFailure::Error {
                exit_status: ExitError::InvalidRange,
            });
        }
        let netuid = parse_netuid(data, 30)?;

        let mut parameter_vec = [0u8; 2];
        parameter_vec.copy_from_slice(get_slice(data, 62, 64)?);
        let parameter = u16::from_be_bytes(parameter_vec);

        Ok((netuid, parameter))
    }

    fn parse_netuid_u16_u16_parameter(data: &[u8]) -> Result<(u16, u16, u16), PrecompileFailure> {
        if data.len() < 96 {
            return Err(PrecompileFailure::Error {
                exit_status: ExitError::InvalidRange,
            });
        }
        let netuid = parse_netuid(data, 30)?;

        let mut parameter_1_vec = [0u8; 2];
        parameter_1_vec.copy_from_slice(get_slice(data, 62, 64)?);
        let parameter_1 = u16::from_be_bytes(parameter_1_vec);

        let mut parameter_2_vec = [0u8; 2];
        parameter_2_vec.copy_from_slice(get_slice(data, 94, 96)?);
        let parameter_2 = u16::from_be_bytes(parameter_2_vec);

        Ok((netuid, parameter_1, parameter_2))
    }

    fn parse_netuid_bool_parameter(data: &[u8]) -> Result<(u16, bool), PrecompileFailure> {
        if data.len() < 64 {
            return Err(PrecompileFailure::Error {
                exit_status: ExitError::InvalidRange,
            });
        }
        let netuid = parse_netuid(data, 30)?;

        let mut parameter_vec = [0_u8];
        parameter_vec.copy_from_slice(get_slice(data, 63, 64)?);

        let parameter = parameter_vec[0] != 0;

        Ok((netuid, parameter))
    }
}<|MERGE_RESOLUTION|>--- conflicted
+++ resolved
@@ -7,21 +7,16 @@
     AddressMapping, ExitError, ExitSucceed, HashedAddressMapping, PrecompileFailure,
     PrecompileHandle, PrecompileOutput, PrecompileResult,
 };
-<<<<<<< HEAD
 
 use sp_core::U256;
-use sp_runtime::{traits::BlakeTwo256, AccountId32};
-=======
-use sp_runtime::AccountId32;
-use sp_runtime::{traits::BlakeTwo256, Vec};
->>>>>>> bf6896f4
+use sp_runtime::{traits::BlakeTwo256, AccountId32, Vec};
 use sp_std::vec;
 
 pub const SUBNET_PRECOMPILE_INDEX: u64 = 2051;
 // bytes with max lenght 1K
 pub const MAX_SINGLE_PARAMETER_SIZE: usize = 1024;
-// three bytes with max lenght 1K
-pub const MAX_PARAMETER_SIZE: usize = 3 * MAX_SINGLE_PARAMETER_SIZE;
+// seven bytes with max lenght 1K
+pub const MAX_PARAMETER_SIZE: usize = 7 * MAX_SINGLE_PARAMETER_SIZE;
 // ss58 public key i.e., the contract sends funds it received to the destination address from the
 #[allow(dead_code)]
 const CONTRACT_ADDRESS_SS58: [u8; 32] = [
@@ -45,7 +40,11 @@
             .map_or_else(vec::Vec::new, |slice| slice.to_vec()); // Avoiding borrowing conflicts
 
         match method_id {
-            id if id == get_method_id("registerNetwork(bytes32,bytes,bytes,bytes)") => {
+            id if id
+                == get_method_id(
+                    "registerNetwork(bytes32,bytes,bytes,bytes,bytes,bytes,bytes,bytes)",
+                ) =>
+            {
                 Self::register_network(handle, &method_input)
             }
             id if id == get_method_id("registerNetwork(bytes32)") => {
