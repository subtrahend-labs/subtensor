#![cfg_attr(not(feature = "std"), no_std)]
// `construct_runtime!` does a lot of recursion and requires us to increase the limit to 256.
#![recursion_limit = "256"]
// Some arithmetic operations can't use the saturating equivalent, such as the PerThing types
#![allow(clippy::arithmetic_side_effects)]

// Make the WASM binary available.
#[cfg(feature = "std")]
include!(concat!(env!("OUT_DIR"), "/wasm_binary.rs"));

pub mod check_nonce;
mod migrations;

use codec::{Compact, Decode, Encode, MaxEncodedLen};
use frame_support::traits::Imbalance;
use frame_support::{
    dispatch::DispatchResultWithPostInfo,
    genesis_builder_helper::{build_state, get_preset},
    pallet_prelude::Get,
    traits::{
        fungible::{
            DecreaseIssuance, HoldConsideration, Imbalance as FungibleImbalance, IncreaseIssuance,
        },
        Contains, LinearStoragePrice, OnUnbalanced,
    },
};
use frame_system::{EnsureNever, EnsureRoot, EnsureRootWithSuccess, RawOrigin};
use pallet_commitments::CanCommit;
use pallet_grandpa::{
    fg_primitives, AuthorityId as GrandpaId, AuthorityList as GrandpaAuthorityList,
};
use pallet_registry::CanRegisterIdentity;
use pallet_subtensor::rpc_info::{
    delegate_info::DelegateInfo,
    dynamic_info::DynamicInfo,
    neuron_info::{NeuronInfo, NeuronInfoLite},
    show_subnet::SubnetState,
    stake_info::StakeInfo,
    subnet_info::{SubnetHyperparams, SubnetInfo, SubnetInfov2},
};
use scale_info::TypeInfo;
use smallvec::smallvec;
use sp_api::impl_runtime_apis;
use sp_consensus_aura::sr25519::AuthorityId as AuraId;
use sp_core::{
    crypto::{ByteArray, KeyTypeId},
    OpaqueMetadata, H160, H256, U256,
};
use sp_runtime::generic::Era;
use sp_runtime::{
    create_runtime_str, generic, impl_opaque_keys,
    traits::{
        AccountIdLookup, BlakeTwo256, Block as BlockT, DispatchInfoOf, Dispatchable,
        IdentifyAccount, NumberFor, One, PostDispatchInfoOf, UniqueSaturatedInto, Verify,
    },
    transaction_validity::{TransactionSource, TransactionValidity, TransactionValidityError},
    AccountId32, ApplyExtrinsicResult, ConsensusEngineId, MultiSignature,
};
use sp_std::cmp::Ordering;
use sp_std::prelude::*;
#[cfg(feature = "std")]
use sp_version::NativeVersion;
use sp_version::RuntimeVersion;

// A few exports that help ease life for downstream crates.
pub use frame_support::{
    construct_runtime, parameter_types,
    traits::{
        ConstBool, ConstU128, ConstU32, ConstU64, ConstU8, FindAuthor, InstanceFilter,
        KeyOwnerProofSystem, OnFinalize, OnTimestampSet, PrivilegeCmp, Randomness, StorageInfo,
    },
    weights::{
        constants::{
            BlockExecutionWeight, ExtrinsicBaseWeight, RocksDbWeight, WEIGHT_REF_TIME_PER_SECOND,
        },
        IdentityFee, Weight, WeightToFeeCoefficient, WeightToFeeCoefficients,
        WeightToFeePolynomial,
    },
    StorageValue,
};
pub use frame_system::Call as SystemCall;
pub use pallet_balances::Call as BalancesCall;
pub use pallet_timestamp::Call as TimestampCall;
use pallet_transaction_payment::{ConstFeeMultiplier, FungibleAdapter, Multiplier};
#[cfg(any(feature = "std", test))]
pub use sp_runtime::BuildStorage;
pub use sp_runtime::{Perbill, Permill};

use core::marker::PhantomData;

mod precompiles;
use precompiles::FrontierPrecompiles;

// Frontier
use fp_rpc::TransactionStatus;
use pallet_ethereum::{Call::transact, PostLogContent, Transaction as EthereumTransaction};
use pallet_evm::{Account as EVMAccount, BalanceConverter, FeeCalculator, Runner};

// Drand
impl pallet_drand::Config for Runtime {
    type RuntimeEvent = RuntimeEvent;
    type WeightInfo = pallet_drand::weights::SubstrateWeight<Runtime>;
    type AuthorityId = pallet_drand::crypto::TestAuthId;
    type Verifier = pallet_drand::verifier::QuicknetVerifier;
    type UnsignedPriority = ConstU64<{ 1 << 20 }>;
    type HttpFetchTimeout = ConstU64<1_000>;
}

impl frame_system::offchain::SigningTypes for Runtime {
    type Public = <Signature as Verify>::Signer;
    type Signature = Signature;
}

impl<C> frame_system::offchain::SendTransactionTypes<C> for Runtime
where
    RuntimeCall: From<C>,
{
    type Extrinsic = UncheckedExtrinsic;
    type OverarchingCall = RuntimeCall;
}

impl frame_system::offchain::CreateSignedTransaction<pallet_drand::Call<Runtime>> for Runtime {
    fn create_transaction<S: frame_system::offchain::AppCrypto<Self::Public, Self::Signature>>(
        call: RuntimeCall,
        public: <Signature as Verify>::Signer,
        account: AccountId,
        index: Index,
    ) -> Option<(
        RuntimeCall,
        <UncheckedExtrinsic as sp_runtime::traits::Extrinsic>::SignaturePayload,
    )> {
        use sp_runtime::traits::StaticLookup;

        let address = <Runtime as frame_system::Config>::Lookup::unlookup(account.clone());
        let extra: SignedExtra = (
            frame_system::CheckNonZeroSender::<Runtime>::new(),
            frame_system::CheckSpecVersion::<Runtime>::new(),
            frame_system::CheckTxVersion::<Runtime>::new(),
            frame_system::CheckGenesis::<Runtime>::new(),
            frame_system::CheckEra::<Runtime>::from(Era::Immortal),
            check_nonce::CheckNonce::<Runtime>::from(index),
            frame_system::CheckWeight::<Runtime>::new(),
            pallet_transaction_payment::ChargeTransactionPayment::<Runtime>::from(0),
            pallet_subtensor::SubtensorSignedExtension::<Runtime>::new(),
            pallet_commitments::CommitmentsSignedExtension::<Runtime>::new(),
            frame_metadata_hash_extension::CheckMetadataHash::<Runtime>::new(true),
        );

        let raw_payload = SignedPayload::new(call.clone(), extra.clone()).ok()?;
        let signature = raw_payload.using_encoded(|payload| S::sign(payload, public))?;

        let signature_payload = (address, signature, extra);

        Some((call, signature_payload))
    }
}

// Subtensor module
pub use pallet_scheduler;
pub use pallet_subtensor;

// An index to a block.
pub type BlockNumber = u32;

// Alias to 512-bit hash when used in the context of a transaction signature on the chain.
pub type Signature = MultiSignature;

// Some way of identifying an account on the chain. We intentionally make it equivalent
// to the public key of our transaction signing scheme.
pub type AccountId = <<Signature as Verify>::Signer as IdentifyAccount>::AccountId;

// Balance of an account.
pub type Balance = u64;

// Index of a transaction in the chain.
pub type Index = u32;

// A hash of some data used by the chain.
pub type Hash = sp_core::H256;

// Member type for membership
type MemberCount = u32;

pub type Nonce = u32;

// Method used to calculate the fee of an extrinsic
pub const fn deposit(items: u32, bytes: u32) -> Balance {
    pub const ITEMS_FEE: Balance = 2_000 * 10_000;
    pub const BYTES_FEE: Balance = 100 * 10_000;
    (items as Balance)
        .saturating_mul(ITEMS_FEE)
        .saturating_add((bytes as Balance).saturating_mul(BYTES_FEE))
}

// Opaque types. These are used by the CLI to instantiate machinery that don't need to know
// the specifics of the runtime. They can then be made to be agnostic over specific formats
// of data like extrinsics, allowing for them to continue syncing the network through upgrades
// to even the core data structures.
pub mod opaque {
    use super::*;

    pub use sp_runtime::OpaqueExtrinsic as UncheckedExtrinsic;

    // Opaque block header type.
    pub type Header = generic::Header<BlockNumber, BlakeTwo256>;
    // Opaque block type.
    pub type Block = generic::Block<Header, UncheckedExtrinsic>;
    // Opaque block identifier type.
    pub type BlockId = generic::BlockId<Block>;

    impl_opaque_keys! {
        pub struct SessionKeys {
            pub aura: Aura,
            pub grandpa: Grandpa,
        }
    }
}

// To learn more about runtime versioning, see:
// https://docs.substrate.io/main-docs/build/upgrade#runtime-versioning
#[sp_version::runtime_version]
pub const VERSION: RuntimeVersion = RuntimeVersion {
    spec_name: create_runtime_str!("node-subtensor"),
    impl_name: create_runtime_str!("node-subtensor"),
    authoring_version: 1,
    // The version of the runtime specification. A full node will not attempt to use its native
    //   runtime in substitute for the on-chain Wasm runtime unless all of `spec_name`,
    //   `spec_version`, and `authoring_version` are the same between Wasm and native.
    // This value is set to 100 to notify Polkadot-JS App (https://polkadot.js.org/apps) to use
    //   the compatible custom types.
    spec_version: 223,
    impl_version: 1,
    apis: RUNTIME_API_VERSIONS,
    transaction_version: 1,
    state_version: 1,
};

/// This determines the average expected block time that we are targeting.
/// Blocks will be produced at a minimum duration defined by `SLOT_DURATION`.
/// `SLOT_DURATION` is picked up by `pallet_timestamp` which is in turn picked
/// up by `pallet_aura` to implement `fn slot_duration()`.
///
/// Change this to adjust the block time.
#[cfg(not(feature = "fast-blocks"))]
pub const MILLISECS_PER_BLOCK: u64 = 12000;

/// Fast blocks for development
#[cfg(feature = "fast-blocks")]
pub const MILLISECS_PER_BLOCK: u64 = 250;

// NOTE: Currently it is not possible to change the slot duration after the chain has started.
//       Attempting to do so will brick block production.
pub const SLOT_DURATION: u64 = MILLISECS_PER_BLOCK;

// Time is measured by number of blocks.
pub const MINUTES: BlockNumber = 60_000 / (MILLISECS_PER_BLOCK as BlockNumber);
pub const HOURS: BlockNumber = MINUTES * 60;
pub const DAYS: BlockNumber = HOURS * 24;

pub const MAXIMUM_BLOCK_WEIGHT: Weight =
    Weight::from_parts(4u64 * WEIGHT_REF_TIME_PER_SECOND, u64::MAX);

// The version information used to identify this runtime when compiled natively.
#[cfg(feature = "std")]
pub fn native_version() -> NativeVersion {
    NativeVersion {
        runtime_version: VERSION,
        can_author_with: Default::default(),
    }
}

const NORMAL_DISPATCH_RATIO: Perbill = Perbill::from_percent(75);

parameter_types! {
    pub const BlockHashCount: BlockNumber = 2400;
    pub const Version: RuntimeVersion = VERSION;
    // We allow for 2 seconds of compute with a 6 second average block time.
    pub BlockWeights: frame_system::limits::BlockWeights =
        frame_system::limits::BlockWeights::with_sensible_defaults(
            MAXIMUM_BLOCK_WEIGHT,
            NORMAL_DISPATCH_RATIO,
        );
    pub BlockLength: frame_system::limits::BlockLength = frame_system::limits::BlockLength
        ::max_with_normal_ratio(10 * 1024 * 1024, NORMAL_DISPATCH_RATIO);
    pub const SS58Prefix: u8 = 42;
}

// Configure FRAME pallets to include in runtime.

impl frame_system::Config for Runtime {
    // The basic call filter to use in dispatchable.
    type BaseCallFilter = SafeMode;
    // Block & extrinsics weights: base values and limits.
    type BlockWeights = BlockWeights;
    // The maximum length of a block (in bytes).
    type BlockLength = BlockLength;
    // The identifier used to distinguish between accounts.
    type AccountId = AccountId;
    // The aggregated dispatch type that is available for extrinsics.
    type RuntimeCall = RuntimeCall;
    // The aggregated runtime tasks.
    type RuntimeTask = RuntimeTask;
    // The lookup mechanism to get account ID from whatever is passed in dispatchers.
    type Lookup = AccountIdLookup<AccountId, ()>;
    // The type for hashing blocks and tries.
    type Hash = Hash;
    // The hashing algorithm used.
    type Hashing = BlakeTwo256;
    // The ubiquitous event type.
    type RuntimeEvent = RuntimeEvent;
    // The ubiquitous origin type.
    type RuntimeOrigin = RuntimeOrigin;
    // Maximum number of block number to block hash mappings to keep (oldest pruned first).
    type BlockHashCount = BlockHashCount;
    // The weight of database operations that the runtime can invoke.
    type DbWeight = RocksDbWeight;
    // Version of the runtime.
    type Version = Version;
    // Converts a module to the index of the module in `construct_runtime!`.
    //
    // This type is being generated by `construct_runtime!`.
    type PalletInfo = PalletInfo;
    // What to do if a new account is created.
    type OnNewAccount = ();
    // What to do if an account is fully reaped from the system.
    type OnKilledAccount = ();
    // The data to be stored in an account.
    type AccountData = pallet_balances::AccountData<Balance>;
    // Weight information for the extrinsics of this pallet.
    type SystemWeightInfo = ();
    // This is used as an identifier of the chain. 42 is the generic substrate prefix.
    type SS58Prefix = SS58Prefix;
    // The set code logic, just the default since we're not a parachain.
    type OnSetCode = ();
    type MaxConsumers = frame_support::traits::ConstU32<16>;
    type Nonce = Nonce;
    type Block = Block;
    type SingleBlockMigrations = Migrations;
    type MultiBlockMigrator = ();
    type PreInherents = ();
    type PostInherents = ();
    type PostTransactions = ();
}

impl pallet_insecure_randomness_collective_flip::Config for Runtime {}

impl pallet_aura::Config for Runtime {
    type AuthorityId = AuraId;
    type DisabledValidators = ();
    type MaxAuthorities = ConstU32<32>;
    type AllowMultipleBlocksPerSlot = ConstBool<false>;
    type SlotDuration = pallet_aura::MinimumPeriodTimesTwo<Runtime>;
}

impl pallet_grandpa::Config for Runtime {
    type RuntimeEvent = RuntimeEvent;

    type KeyOwnerProof = sp_core::Void;

    type WeightInfo = ();
    type MaxAuthorities = ConstU32<32>;
    type MaxSetIdSessionEntries = ConstU64<0>;
    type MaxNominators = ConstU32<20>;

    type EquivocationReportSystem = ();
}

impl pallet_timestamp::Config for Runtime {
    // A timestamp: milliseconds since the unix epoch.
    type Moment = u64;
    type OnTimestampSet = Aura;
    type MinimumPeriod = ConstU64<{ SLOT_DURATION / 2 }>;
    type WeightInfo = ();
}

impl pallet_utility::Config for Runtime {
    type RuntimeEvent = RuntimeEvent;
    type RuntimeCall = RuntimeCall;
    type PalletsOrigin = OriginCaller;
    type WeightInfo = pallet_utility::weights::SubstrateWeight<Runtime>;
}

parameter_types! {
    pub const DisallowPermissionlessEnterDuration: BlockNumber = 0;
    pub const DisallowPermissionlessExtendDuration: BlockNumber = 0;

    pub const RootEnterDuration: BlockNumber = 5 * 60 * 24; // 24 hours

    pub const RootExtendDuration: BlockNumber = 5 * 60 * 12; // 12 hours

    pub const DisallowPermissionlessEntering: Option<Balance> = None;
    pub const DisallowPermissionlessExtending: Option<Balance> = None;
    pub const DisallowPermissionlessRelease: Option<BlockNumber> = None;
}

pub struct SafeModeWhitelistedCalls;
impl Contains<RuntimeCall> for SafeModeWhitelistedCalls {
    fn contains(call: &RuntimeCall) -> bool {
        matches!(
            call,
            RuntimeCall::Sudo(_)
                | RuntimeCall::Multisig(_)
                | RuntimeCall::System(_)
                | RuntimeCall::SafeMode(_)
                | RuntimeCall::Timestamp(_)
                | RuntimeCall::SubtensorModule(
                    pallet_subtensor::Call::set_weights { .. }
                        | pallet_subtensor::Call::set_tao_weights { .. }
                        | pallet_subtensor::Call::serve_axon { .. }
                )
                | RuntimeCall::Commitments(pallet_commitments::Call::set_commitment { .. })
        )
    }
}

impl pallet_safe_mode::Config for Runtime {
    type RuntimeEvent = RuntimeEvent;
    type Currency = Balances;
    type RuntimeHoldReason = RuntimeHoldReason;
    type WhitelistedCalls = SafeModeWhitelistedCalls;
    type EnterDuration = DisallowPermissionlessEnterDuration;
    type ExtendDuration = DisallowPermissionlessExtendDuration;
    type EnterDepositAmount = DisallowPermissionlessEntering;
    type ExtendDepositAmount = DisallowPermissionlessExtending;
    type ForceEnterOrigin = EnsureRootWithSuccess<AccountId, RootEnterDuration>;
    type ForceExtendOrigin = EnsureRootWithSuccess<AccountId, RootExtendDuration>;
    type ForceExitOrigin = EnsureRoot<AccountId>;
    type ForceDepositOrigin = EnsureRoot<AccountId>;
    type Notify = ();
    type ReleaseDelay = DisallowPermissionlessRelease;
    type WeightInfo = pallet_safe_mode::weights::SubstrateWeight<Runtime>;
}

// Existential deposit.
pub const EXISTENTIAL_DEPOSIT: u64 = 500;

impl pallet_balances::Config for Runtime {
    type MaxLocks = ConstU32<50>;
    type MaxReserves = ConstU32<50>;
    type ReserveIdentifier = [u8; 8];
    // The type for recording an account's balance.
    type Balance = Balance;
    // The ubiquitous event type.
    type RuntimeEvent = RuntimeEvent;
    type DustRemoval = ();
    type ExistentialDeposit = ConstU64<EXISTENTIAL_DEPOSIT>;
    type AccountStore = System;
    type WeightInfo = pallet_balances::weights::SubstrateWeight<Runtime>;

    type RuntimeHoldReason = RuntimeHoldReason;
    type RuntimeFreezeReason = RuntimeFreezeReason;
    type FreezeIdentifier = RuntimeFreezeReason;
    type MaxFreezes = ConstU32<50>;
}

pub struct LinearWeightToFee;

impl WeightToFeePolynomial for LinearWeightToFee {
    type Balance = Balance;

    fn polynomial() -> WeightToFeeCoefficients<Self::Balance> {
        let coefficient = WeightToFeeCoefficient {
            coeff_integer: 0,
            coeff_frac: Perbill::from_parts(500_000),
            negative: false,
            degree: 1,
        };

        smallvec!(coefficient)
    }
}

parameter_types! {
    pub const OperationalFeeMultiplier: u8 = 5;
    pub FeeMultiplier: Multiplier = Multiplier::one();
}

/// Deduct the transaction fee from the Subtensor Pallet TotalIssuance when dropping the transaction
/// fee.
pub struct TransactionFeeHandler;
impl
    OnUnbalanced<
        FungibleImbalance<
            u64,
            DecreaseIssuance<AccountId32, pallet_balances::Pallet<Runtime>>,
            IncreaseIssuance<AccountId32, pallet_balances::Pallet<Runtime>>,
        >,
    > for TransactionFeeHandler
{
    fn on_nonzero_unbalanced(
        credit: FungibleImbalance<
            u64,
            DecreaseIssuance<AccountId32, pallet_balances::Pallet<Runtime>>,
            IncreaseIssuance<AccountId32, pallet_balances::Pallet<Runtime>>,
        >,
    ) {
        let ti_before = pallet_subtensor::TotalIssuance::<Runtime>::get();
        pallet_subtensor::TotalIssuance::<Runtime>::put(ti_before.saturating_sub(credit.peek()));
        drop(credit);
    }
}

impl pallet_transaction_payment::Config for Runtime {
    type RuntimeEvent = RuntimeEvent;
    type OnChargeTransaction = FungibleAdapter<Balances, TransactionFeeHandler>;
    // Convert dispatch weight to a chargeable fee.
    type WeightToFee = LinearWeightToFee;
    type OperationalFeeMultiplier = OperationalFeeMultiplier;
    type LengthToFee = IdentityFee<Balance>;
    type FeeMultiplierUpdate = ConstFeeMultiplier<FeeMultiplier>;
}

// Configure collective pallet for council
parameter_types! {
    pub const CouncilMotionDuration: BlockNumber = 12 * HOURS;
    pub const CouncilMaxProposals: u32 = 10;
    pub const CouncilMaxMembers: u32 = 3;
}

// Configure collective pallet for Senate
parameter_types! {
    pub const SenateMaxMembers: u32 = 12;
}

use pallet_collective::{CanPropose, CanVote, GetVotingMembers};
pub struct CanProposeToTriumvirate;
impl CanPropose<AccountId> for CanProposeToTriumvirate {
    fn can_propose(account: &AccountId) -> bool {
        Triumvirate::is_member(account)
    }
}

pub struct CanVoteToTriumvirate;
impl CanVote<AccountId> for CanVoteToTriumvirate {
    fn can_vote(_: &AccountId) -> bool {
        //Senate::is_member(account)
        false // Disable voting from pallet_collective::vote
    }
}

use pallet_subtensor::{CollectiveInterface, MemberManagement};
pub struct ManageSenateMembers;
impl MemberManagement<AccountId> for ManageSenateMembers {
    fn add_member(account: &AccountId) -> DispatchResultWithPostInfo {
        let who = Address::Id(account.clone());
        SenateMembers::add_member(RawOrigin::Root.into(), who)
    }

    fn remove_member(account: &AccountId) -> DispatchResultWithPostInfo {
        let who = Address::Id(account.clone());
        SenateMembers::remove_member(RawOrigin::Root.into(), who)
    }

    fn swap_member(rm: &AccountId, add: &AccountId) -> DispatchResultWithPostInfo {
        let remove = Address::Id(rm.clone());
        let add = Address::Id(add.clone());

        Triumvirate::remove_votes(rm)?;
        SenateMembers::swap_member(RawOrigin::Root.into(), remove, add)
    }

    fn is_member(account: &AccountId) -> bool {
        SenateMembers::members().contains(account)
    }

    fn members() -> Vec<AccountId> {
        SenateMembers::members().into()
    }

    fn max_members() -> u32 {
        SenateMaxMembers::get()
    }
}

pub struct GetSenateMemberCount;
impl GetVotingMembers<MemberCount> for GetSenateMemberCount {
    fn get_count() -> MemberCount {
        SenateMembers::members().len() as u32
    }
}
impl Get<MemberCount> for GetSenateMemberCount {
    fn get() -> MemberCount {
        SenateMaxMembers::get()
    }
}

pub struct TriumvirateVotes;
impl CollectiveInterface<AccountId, Hash, u32> for TriumvirateVotes {
    fn remove_votes(hotkey: &AccountId) -> Result<bool, sp_runtime::DispatchError> {
        Triumvirate::remove_votes(hotkey)
    }

    fn add_vote(
        hotkey: &AccountId,
        proposal: Hash,
        index: u32,
        approve: bool,
    ) -> Result<bool, sp_runtime::DispatchError> {
        Triumvirate::do_vote(hotkey.clone(), proposal, index, approve)
    }
}

type EnsureMajoritySenate =
    pallet_collective::EnsureProportionMoreThan<AccountId, TriumvirateCollective, 1, 2>;

// We call pallet_collective TriumvirateCollective
type TriumvirateCollective = pallet_collective::Instance1;
impl pallet_collective::Config<TriumvirateCollective> for Runtime {
    type RuntimeOrigin = RuntimeOrigin;
    type Proposal = RuntimeCall;
    type RuntimeEvent = RuntimeEvent;
    type MotionDuration = CouncilMotionDuration;
    type MaxProposals = CouncilMaxProposals;
    type MaxMembers = GetSenateMemberCount;
    type DefaultVote = pallet_collective::PrimeDefaultVote;
    type WeightInfo = pallet_collective::weights::SubstrateWeight<Runtime>;
    type SetMembersOrigin = EnsureNever<AccountId>;
    type CanPropose = CanProposeToTriumvirate;
    type CanVote = CanVoteToTriumvirate;
    type GetVotingMembers = GetSenateMemberCount;
}

// We call council members Triumvirate
#[allow(dead_code)]
type TriumvirateMembership = pallet_membership::Instance1;
impl pallet_membership::Config<TriumvirateMembership> for Runtime {
    type RuntimeEvent = RuntimeEvent;
    type AddOrigin = EnsureRoot<AccountId>;
    type RemoveOrigin = EnsureRoot<AccountId>;
    type SwapOrigin = EnsureRoot<AccountId>;
    type ResetOrigin = EnsureRoot<AccountId>;
    type PrimeOrigin = EnsureRoot<AccountId>;
    type MembershipInitialized = Triumvirate;
    type MembershipChanged = Triumvirate;
    type MaxMembers = CouncilMaxMembers;
    type WeightInfo = pallet_membership::weights::SubstrateWeight<Runtime>;
}

// We call our top K delegates membership Senate
#[allow(dead_code)]
type SenateMembership = pallet_membership::Instance2;
impl pallet_membership::Config<SenateMembership> for Runtime {
    type RuntimeEvent = RuntimeEvent;
    type AddOrigin = EnsureRoot<AccountId>;
    type RemoveOrigin = EnsureRoot<AccountId>;
    type SwapOrigin = EnsureRoot<AccountId>;
    type ResetOrigin = EnsureRoot<AccountId>;
    type PrimeOrigin = EnsureRoot<AccountId>;
    type MembershipInitialized = ();
    type MembershipChanged = ();
    type MaxMembers = SenateMaxMembers;
    type WeightInfo = pallet_membership::weights::SubstrateWeight<Runtime>;
}

impl pallet_sudo::Config for Runtime {
    type RuntimeEvent = RuntimeEvent;
    type RuntimeCall = RuntimeCall;

    type WeightInfo = pallet_sudo::weights::SubstrateWeight<Runtime>;
}

parameter_types! {
    // According to multisig pallet, key and value size be computed as follows:
    // value size is `4 + sizeof((BlockNumber, Balance, AccountId))` bytes
    // key size is `32 + sizeof(AccountId)` bytes.
    // For our case, One storage item; key size is 32+32=64 bytes; value is size 4+4+8+32 bytes = 48 bytes.
    pub const DepositBase: Balance = deposit(1, 112);
    // Additional storage item size of 32 bytes.
    pub const DepositFactor: Balance = deposit(0, 32);
    pub const MaxSignatories: u32 = 100;
}

impl pallet_multisig::Config for Runtime {
    type RuntimeEvent = RuntimeEvent;
    type RuntimeCall = RuntimeCall;
    type Currency = Balances;
    type DepositBase = DepositBase;
    type DepositFactor = DepositFactor;
    type MaxSignatories = MaxSignatories;
    type WeightInfo = pallet_multisig::weights::SubstrateWeight<Runtime>;
}

// Proxy Pallet config
parameter_types! {
    // One storage item; key size sizeof(AccountId) = 32, value sizeof(Balance) = 8; 40 total
    pub const ProxyDepositBase: Balance = deposit(1, 40);
    // Adding 32 bytes + sizeof(ProxyType) = 32 + 1
    pub const ProxyDepositFactor: Balance = deposit(0, 33);
    pub const MaxProxies: u32 = 20; // max num proxies per acct
    pub const MaxPending: u32 = 15 * 5; // max blocks pending ~15min
    // 16 bytes
    pub const AnnouncementDepositBase: Balance =  deposit(1, 16);
    // 68 bytes per announcement
    pub const AnnouncementDepositFactor: Balance = deposit(0, 68);
}

#[derive(
    Copy, Clone, Eq, PartialEq, Ord, PartialOrd, Encode, Decode, Debug, MaxEncodedLen, TypeInfo,
)]
pub enum ProxyType {
    Any,
    Owner, // Subnet owner Calls
    NonCritical,
    NonTransfer,
    Senate,
    NonFungibile, // Nothing involving moving TAO
    Triumvirate,
    Governance, // Both above governance
    Staking,
    Registration,
    Transfer,
    SmallTransfer,
    RootWeights,
    ChildKeys,
    SudoUncheckedSetCode,
}
// Transfers below SMALL_TRANSFER_LIMIT are considered small transfers
pub const SMALL_TRANSFER_LIMIT: Balance = 500_000_000; // 0.5 TAO
impl Default for ProxyType {
    fn default() -> Self {
        Self::Any
    }
} // allow all Calls; required to be most permissive
impl InstanceFilter<RuntimeCall> for ProxyType {
    fn filter(&self, c: &RuntimeCall) -> bool {
        match self {
            ProxyType::Any => true,
            ProxyType::NonTransfer => !matches!(c, RuntimeCall::Balances(..)),
            ProxyType::NonFungibile => !matches!(
                c,
                RuntimeCall::Balances(..)
                    | RuntimeCall::SubtensorModule(pallet_subtensor::Call::add_stake { .. })
                    | RuntimeCall::SubtensorModule(pallet_subtensor::Call::remove_stake { .. })
                    | RuntimeCall::SubtensorModule(pallet_subtensor::Call::burned_register { .. })
                    | RuntimeCall::SubtensorModule(pallet_subtensor::Call::root_register { .. })
                    | RuntimeCall::SubtensorModule(
                        pallet_subtensor::Call::schedule_swap_coldkey { .. }
                    )
                    | RuntimeCall::SubtensorModule(pallet_subtensor::Call::swap_hotkey { .. })
            ),
            ProxyType::Transfer => matches!(
                c,
                RuntimeCall::Balances(pallet_balances::Call::transfer_keep_alive { .. })
                    | RuntimeCall::Balances(pallet_balances::Call::transfer_allow_death { .. })
                    | RuntimeCall::Balances(pallet_balances::Call::transfer_all { .. })
            ),
            ProxyType::SmallTransfer => match c {
                RuntimeCall::Balances(pallet_balances::Call::transfer_keep_alive {
                    value, ..
                }) => *value < SMALL_TRANSFER_LIMIT,
                RuntimeCall::Balances(pallet_balances::Call::transfer_allow_death {
                    value,
                    ..
                }) => *value < SMALL_TRANSFER_LIMIT,
                _ => false,
            },
            ProxyType::Owner => matches!(c, RuntimeCall::AdminUtils(..)),
            ProxyType::NonCritical => !matches!(
                c,
                RuntimeCall::SubtensorModule(pallet_subtensor::Call::dissolve_network { .. })
                    | RuntimeCall::SubtensorModule(pallet_subtensor::Call::root_register { .. })
                    | RuntimeCall::SubtensorModule(pallet_subtensor::Call::burned_register { .. })
                    | RuntimeCall::Triumvirate(..)
                    | RuntimeCall::SubtensorModule(pallet_subtensor::Call::set_tao_weights { .. })
                    | RuntimeCall::Sudo(..)
            ),
            ProxyType::Triumvirate => matches!(
                c,
                RuntimeCall::Triumvirate(..) | RuntimeCall::TriumvirateMembers(..)
            ),
            ProxyType::Senate => matches!(c, RuntimeCall::SenateMembers(..)),
            ProxyType::Governance => matches!(
                c,
                RuntimeCall::SenateMembers(..)
                    | RuntimeCall::Triumvirate(..)
                    | RuntimeCall::TriumvirateMembers(..)
            ),
            ProxyType::Staking => matches!(
                c,
                RuntimeCall::SubtensorModule(pallet_subtensor::Call::add_stake { .. })
                    | RuntimeCall::SubtensorModule(pallet_subtensor::Call::remove_stake { .. })
            ),
            ProxyType::Registration => matches!(
                c,
                RuntimeCall::SubtensorModule(pallet_subtensor::Call::burned_register { .. })
                    | RuntimeCall::SubtensorModule(pallet_subtensor::Call::register { .. })
            ),
            ProxyType::RootWeights => matches!(
                c,
                RuntimeCall::SubtensorModule(pallet_subtensor::Call::set_tao_weights { .. })
            ),
            ProxyType::ChildKeys => matches!(
                c,
                RuntimeCall::SubtensorModule(pallet_subtensor::Call::set_children { .. })
                    | RuntimeCall::SubtensorModule(
                        pallet_subtensor::Call::set_childkey_take { .. }
                    )
            ),
            ProxyType::SudoUncheckedSetCode => match c {
                RuntimeCall::Sudo(pallet_sudo::Call::sudo_unchecked_weight { call, weight: _ }) => {
                    let inner_call: RuntimeCall = *call.clone();

                    matches!(
                        inner_call,
                        RuntimeCall::System(frame_system::Call::set_code { .. })
                    )
                }
                _ => false,
            },
        }
    }
    fn is_superset(&self, o: &Self) -> bool {
        match (self, o) {
            (x, y) if x == y => true,
            (ProxyType::Any, _) => true,
            (_, ProxyType::Any) => false,
            (ProxyType::NonTransfer, _) => {
                // NonTransfer is NOT a superset of Transfer or SmallTransfer
                !matches!(o, ProxyType::Transfer | ProxyType::SmallTransfer)
            }
            (ProxyType::Governance, ProxyType::Triumvirate | ProxyType::Senate) => true,
            (ProxyType::Transfer, ProxyType::SmallTransfer) => true,
            _ => false,
        }
    }
}

impl pallet_proxy::Config for Runtime {
    type RuntimeEvent = RuntimeEvent;
    type RuntimeCall = RuntimeCall;
    type Currency = Balances;
    type ProxyType = ProxyType;
    type ProxyDepositBase = ProxyDepositBase;
    type ProxyDepositFactor = ProxyDepositFactor;
    type MaxProxies = MaxProxies;
    type WeightInfo = pallet_proxy::weights::SubstrateWeight<Runtime>;
    type MaxPending = MaxPending;
    type CallHasher = BlakeTwo256;
    type AnnouncementDepositBase = AnnouncementDepositBase;
    type AnnouncementDepositFactor = AnnouncementDepositFactor;
}

parameter_types! {
    pub MaximumSchedulerWeight: Weight = Perbill::from_percent(80) *
        BlockWeights::get().max_block;
    pub const MaxScheduledPerBlock: u32 = 50;
    pub const NoPreimagePostponement: Option<u32> = Some(10);
}

/// Used the compare the privilege of an origin inside the scheduler.
pub struct OriginPrivilegeCmp;

impl PrivilegeCmp<OriginCaller> for OriginPrivilegeCmp {
    fn cmp_privilege(left: &OriginCaller, right: &OriginCaller) -> Option<Ordering> {
        if left == right {
            return Some(Ordering::Equal);
        }

        match (left, right) {
            // Root is greater than anything.
            (OriginCaller::system(frame_system::RawOrigin::Root), _) => Some(Ordering::Greater),
            // Check which one has more yes votes.
            (
                OriginCaller::Triumvirate(pallet_collective::RawOrigin::Members(
                    l_yes_votes,
                    l_count,
                )),
                OriginCaller::Triumvirate(pallet_collective::RawOrigin::Members(
                    r_yes_votes,
                    r_count,
                )), // Equivalent to (l_yes_votes / l_count).cmp(&(r_yes_votes / r_count))
            ) => Some(
                l_yes_votes
                    .saturating_mul(*r_count)
                    .cmp(&r_yes_votes.saturating_mul(*l_count)),
            ),
            // For every other origin we don't care, as they are not used for `ScheduleOrigin`.
            _ => None,
        }
    }
}

impl pallet_scheduler::Config for Runtime {
    type RuntimeOrigin = RuntimeOrigin;
    type RuntimeEvent = RuntimeEvent;
    type PalletsOrigin = OriginCaller;
    type RuntimeCall = RuntimeCall;
    type MaximumWeight = MaximumSchedulerWeight;
    type ScheduleOrigin = EnsureRoot<AccountId>;
    type MaxScheduledPerBlock = MaxScheduledPerBlock;
    type WeightInfo = pallet_scheduler::weights::SubstrateWeight<Runtime>;
    type OriginPrivilegeCmp = OriginPrivilegeCmp;
    type Preimages = Preimage;
}

parameter_types! {
    pub const PreimageMaxSize: u32 = 4096 * 1024;
    pub const PreimageBaseDeposit: Balance = deposit(2, 64);
    pub const PreimageByteDeposit: Balance = deposit(0, 1);
    pub const PreimageHoldReason: RuntimeHoldReason =
        RuntimeHoldReason::Preimage(pallet_preimage::HoldReason::Preimage);
}

impl pallet_preimage::Config for Runtime {
    type WeightInfo = pallet_preimage::weights::SubstrateWeight<Runtime>;
    type RuntimeEvent = RuntimeEvent;
    type Currency = Balances;
    type ManagerOrigin = EnsureRoot<AccountId>;
    type Consideration = HoldConsideration<
        AccountId,
        Balances,
        PreimageHoldReason,
        LinearStoragePrice<PreimageBaseDeposit, PreimageByteDeposit, Balance>,
    >;
}

pub struct AllowIdentityReg;

impl CanRegisterIdentity<AccountId> for AllowIdentityReg {
    #[cfg(not(feature = "runtime-benchmarks"))]
    fn can_register(address: &AccountId, identified: &AccountId) -> bool {
        if address != identified {
            SubtensorModule::coldkey_owns_hotkey(address, identified)
                && SubtensorModule::is_hotkey_registered_on_network(0, identified)
        } else {
            SubtensorModule::is_subnet_owner(address)
        }
    }

    #[cfg(feature = "runtime-benchmarks")]
    fn can_register(_: &AccountId, _: &AccountId) -> bool {
        true
    }
}

// Configure registry pallet.
parameter_types! {
    pub const MaxAdditionalFields: u32 = 1;
    pub const InitialDeposit: Balance = 100_000_000; // 0.1 TAO
    pub const FieldDeposit: Balance = 100_000_000; // 0.1 TAO
}

impl pallet_registry::Config for Runtime {
    type RuntimeEvent = RuntimeEvent;
    type RuntimeHoldReason = RuntimeHoldReason;
    type Currency = Balances;
    type CanRegister = AllowIdentityReg;
    type WeightInfo = pallet_registry::weights::SubstrateWeight<Runtime>;

    type MaxAdditionalFields = MaxAdditionalFields;
    type InitialDeposit = InitialDeposit;
    type FieldDeposit = FieldDeposit;
}

parameter_types! {
    pub const MaxCommitFields: u32 = 1;
    pub const CommitmentInitialDeposit: Balance = 0; // Free
    pub const CommitmentFieldDeposit: Balance = 0; // Free
    pub const CommitmentRateLimit: BlockNumber = 100; // Allow commitment every 100 blocks
}

pub struct AllowCommitments;
impl CanCommit<AccountId> for AllowCommitments {
    #[cfg(not(feature = "runtime-benchmarks"))]
    fn can_commit(netuid: u16, address: &AccountId) -> bool {
        SubtensorModule::is_hotkey_registered_on_network(netuid, address)
    }

    #[cfg(feature = "runtime-benchmarks")]
    fn can_commit(_: u16, _: &AccountId) -> bool {
        true
    }
}

impl pallet_commitments::Config for Runtime {
    type RuntimeEvent = RuntimeEvent;
    type Currency = Balances;
    type WeightInfo = pallet_commitments::weights::SubstrateWeight<Runtime>;

    type CanCommit = AllowCommitments;

    type MaxFields = MaxCommitFields;
    type InitialDeposit = CommitmentInitialDeposit;
    type FieldDeposit = CommitmentFieldDeposit;
    type RateLimit = CommitmentRateLimit;
}

#[cfg(not(feature = "fast-blocks"))]
pub const INITIAL_SUBNET_TEMPO: u16 = 99;

#[cfg(feature = "fast-blocks")]
pub const INITIAL_SUBNET_TEMPO: u16 = 10;

#[cfg(not(feature = "fast-blocks"))]
pub const INITIAL_CHILDKEY_TAKE_RATELIMIT: u64 = 216000; // 30 days at 12 seconds per block

#[cfg(feature = "fast-blocks")]
pub const INITIAL_CHILDKEY_TAKE_RATELIMIT: u64 = 5;

// Configure the pallet subtensor.
parameter_types! {
    pub const SubtensorInitialRho: u16 = 10;
    pub const SubtensorInitialKappa: u16 = 32_767; // 0.5 = 65535/2
    pub const SubtensorInitialMaxAllowedUids: u16 = 4096;
    pub const SubtensorInitialIssuance: u64 = 0;
    pub const SubtensorInitialMinAllowedWeights: u16 = 1024;
    pub const SubtensorInitialEmissionValue: u16 = 0;
    pub const SubtensorInitialMaxWeightsLimit: u16 = 1000; // 1000/2^16 = 0.015
    pub const SubtensorInitialValidatorPruneLen: u64 = 1;
    pub const SubtensorInitialScalingLawPower: u16 = 50; // 0.5
    pub const SubtensorInitialMaxAllowedValidators: u16 = 128;
    pub const SubtensorInitialTempo: u16 = INITIAL_SUBNET_TEMPO;
    pub const SubtensorInitialDifficulty: u64 = 10_000_000;
    pub const SubtensorInitialAdjustmentInterval: u16 = 100;
    pub const SubtensorInitialAdjustmentAlpha: u64 = 0; // no weight to previous value.
    pub const SubtensorInitialTargetRegistrationsPerInterval: u16 = 2;
    pub const SubtensorInitialImmunityPeriod: u16 = 4096;
    pub const SubtensorInitialActivityCutoff: u16 = 5000;
    pub const SubtensorInitialMaxRegistrationsPerBlock: u16 = 1;
    pub const SubtensorInitialPruningScore : u16 = u16::MAX;
    pub const SubtensorInitialBondsMovingAverage: u64 = 900_000;
    pub const SubtensorInitialDefaultTake: u16 = 11_796; // 18% honest number.
    pub const SubtensorInitialMinDelegateTake: u16 = 0; // Allow 0% delegate take
    pub const SubtensorInitialDefaultChildKeyTake: u16 = 0; // Allow 0% childkey take
    pub const SubtensorInitialMinChildKeyTake: u16 = 0; // 0 %
    pub const SubtensorInitialMaxChildKeyTake: u16 = 11_796; // 18 %
    pub const SubtensorInitialWeightsVersionKey: u64 = 0;
    pub const SubtensorInitialMinDifficulty: u64 = 10_000_000;
    pub const SubtensorInitialMaxDifficulty: u64 = u64::MAX / 4;
    pub const SubtensorInitialServingRateLimit: u64 = 50;
    pub const SubtensorInitialBurn: u64 = 1_000_000_000; // 1 tao
    pub const SubtensorInitialMinBurn: u64 = 1_000_000_000; // 1 tao
    pub const SubtensorInitialMaxBurn: u64 = 100_000_000_000; // 100 tao
    pub const SubtensorInitialTxRateLimit: u64 = 1000;
    pub const SubtensorInitialTxDelegateTakeRateLimit: u64 = 216000; // 30 days at 12 seconds per block
    pub const SubtensorInitialTxChildKeyTakeRateLimit: u64 = INITIAL_CHILDKEY_TAKE_RATELIMIT;
    pub const SubtensorInitialRAORecycledForRegistration: u64 = 0; // 0 rao
    pub const SubtensorInitialSenateRequiredStakePercentage: u64 = 1; // 1 percent of total stake
    pub const SubtensorInitialNetworkImmunity: u64 = 7 * 7200;
    pub const SubtensorInitialMinAllowedUids: u16 = 128;
    pub const SubtensorInitialMinLockCost: u64 = 1_000_000_000_000; // 1000 TAO
    pub const SubtensorInitialSubnetOwnerCut: u16 = 11_796; // 18 percent
    pub const SubtensorInitialSubnetLimit: u16 = 12;
    pub const SubtensorInitialNetworkLockReductionInterval: u64 = 14 * 7200;
    pub const SubtensorInitialNetworkRateLimit: u64 = 7200;
    pub const SubtensorInitialKeySwapCost: u64 = 100_000_000; // 0.1 TAO
    pub const InitialAlphaHigh: u16 = 58982; // Represents 0.9 as per the production default
    pub const InitialAlphaLow: u16 = 45875; // Represents 0.7 as per the production default
    pub const InitialLiquidAlphaOn: bool = false; // Default value for LiquidAlphaOn
    pub const SubtensorInitialNetworkMaxStake: u64 = u64::MAX; // Maximum possible value for u64, this make the make stake infinity
    pub const InitialColdkeySwapScheduleDuration: BlockNumber = 5 * 24 * 60 * 60 / 12; // 5 days
    pub const InitialDissolveNetworkScheduleDuration: BlockNumber = 5 * 24 * 60 * 60 / 12; // 5 days
    pub const SubtensorInitialTaoWeight: u64 = 332_041_393_326_771_929; // 18% global weigh.
}

impl pallet_subtensor::Config for Runtime {
    type RuntimeEvent = RuntimeEvent;
    type RuntimeCall = RuntimeCall;
    type SudoRuntimeCall = RuntimeCall;
    type Currency = Balances;
    type CouncilOrigin = EnsureMajoritySenate;
    type SenateMembers = ManageSenateMembers;
    type TriumvirateInterface = TriumvirateVotes;
    type Scheduler = Scheduler;
    type InitialRho = SubtensorInitialRho;
    type InitialKappa = SubtensorInitialKappa;
    type InitialMaxAllowedUids = SubtensorInitialMaxAllowedUids;
    type InitialBondsMovingAverage = SubtensorInitialBondsMovingAverage;
    type InitialIssuance = SubtensorInitialIssuance;
    type InitialMinAllowedWeights = SubtensorInitialMinAllowedWeights;
    type InitialEmissionValue = SubtensorInitialEmissionValue;
    type InitialMaxWeightsLimit = SubtensorInitialMaxWeightsLimit;
    type InitialValidatorPruneLen = SubtensorInitialValidatorPruneLen;
    type InitialScalingLawPower = SubtensorInitialScalingLawPower;
    type InitialTempo = SubtensorInitialTempo;
    type InitialDifficulty = SubtensorInitialDifficulty;
    type InitialAdjustmentInterval = SubtensorInitialAdjustmentInterval;
    type InitialAdjustmentAlpha = SubtensorInitialAdjustmentAlpha;
    type InitialTargetRegistrationsPerInterval = SubtensorInitialTargetRegistrationsPerInterval;
    type InitialImmunityPeriod = SubtensorInitialImmunityPeriod;
    type InitialActivityCutoff = SubtensorInitialActivityCutoff;
    type InitialMaxRegistrationsPerBlock = SubtensorInitialMaxRegistrationsPerBlock;
    type InitialPruningScore = SubtensorInitialPruningScore;
    type InitialMaxAllowedValidators = SubtensorInitialMaxAllowedValidators;
    type InitialDefaultDelegateTake = SubtensorInitialDefaultTake;
    type InitialDefaultChildKeyTake = SubtensorInitialDefaultChildKeyTake;
    type InitialMinDelegateTake = SubtensorInitialMinDelegateTake;
    type InitialMinChildKeyTake = SubtensorInitialMinChildKeyTake;
    type InitialWeightsVersionKey = SubtensorInitialWeightsVersionKey;
    type InitialMaxDifficulty = SubtensorInitialMaxDifficulty;
    type InitialMinDifficulty = SubtensorInitialMinDifficulty;
    type InitialServingRateLimit = SubtensorInitialServingRateLimit;
    type InitialBurn = SubtensorInitialBurn;
    type InitialMaxBurn = SubtensorInitialMaxBurn;
    type InitialMinBurn = SubtensorInitialMinBurn;
    type InitialTxRateLimit = SubtensorInitialTxRateLimit;
    type InitialTxDelegateTakeRateLimit = SubtensorInitialTxDelegateTakeRateLimit;
    type InitialTxChildKeyTakeRateLimit = SubtensorInitialTxChildKeyTakeRateLimit;
    type InitialMaxChildKeyTake = SubtensorInitialMaxChildKeyTake;
    type InitialRAORecycledForRegistration = SubtensorInitialRAORecycledForRegistration;
    type InitialSenateRequiredStakePercentage = SubtensorInitialSenateRequiredStakePercentage;
    type InitialNetworkImmunityPeriod = SubtensorInitialNetworkImmunity;
    type InitialNetworkMinAllowedUids = SubtensorInitialMinAllowedUids;
    type InitialNetworkMinLockCost = SubtensorInitialMinLockCost;
    type InitialNetworkLockReductionInterval = SubtensorInitialNetworkLockReductionInterval;
    type InitialSubnetOwnerCut = SubtensorInitialSubnetOwnerCut;
    type InitialSubnetLimit = SubtensorInitialSubnetLimit;
    type InitialNetworkRateLimit = SubtensorInitialNetworkRateLimit;
    type KeySwapCost = SubtensorInitialKeySwapCost;
    type AlphaHigh = InitialAlphaHigh;
    type AlphaLow = InitialAlphaLow;
    type LiquidAlphaOn = InitialLiquidAlphaOn;
    type InitialNetworkMaxStake = SubtensorInitialNetworkMaxStake;
    type InitialTaoWeight = SubtensorInitialTaoWeight;
    type Preimages = Preimage;
    type InitialColdkeySwapScheduleDuration = InitialColdkeySwapScheduleDuration;
    type InitialDissolveNetworkScheduleDuration = InitialDissolveNetworkScheduleDuration;
}

use sp_runtime::BoundedVec;

pub struct AuraPalletIntrf;
impl pallet_admin_utils::AuraInterface<AuraId, ConstU32<32>> for AuraPalletIntrf {
    fn change_authorities(new: BoundedVec<AuraId, ConstU32<32>>) {
        Aura::change_authorities(new);
    }
}

pub struct GrandpaInterfaceImpl;
impl pallet_admin_utils::GrandpaInterface<Runtime> for GrandpaInterfaceImpl {
    fn schedule_change(
        next_authorities: Vec<(pallet_grandpa::AuthorityId, u64)>,
        in_blocks: BlockNumber,
        forced: Option<BlockNumber>,
    ) -> sp_runtime::DispatchResult {
        Grandpa::schedule_change(next_authorities, in_blocks, forced)
    }
}

impl pallet_admin_utils::Config for Runtime {
    type RuntimeEvent = RuntimeEvent;
    type AuthorityId = AuraId;
    type MaxAuthorities = ConstU32<32>;
    type Aura = AuraPalletIntrf;
    type Grandpa = GrandpaInterfaceImpl;
    type Balance = Balance;
    type WeightInfo = pallet_admin_utils::weights::SubstrateWeight<Runtime>;
}

/// Define the ChainId
/// EVM Chain ID will be set by sudo transaction for each chain
///     Mainnet Finney: 0x03C4 - Unicode for lowercase tau
///     TestNet Finney: 0x03B1 - Unicode for lowercase alpha
impl pallet_evm_chain_id::Config for Runtime {}

pub struct ConfigurableChainId;

impl Get<u64> for ConfigurableChainId {
    fn get() -> u64 {
        pallet_evm_chain_id::ChainId::<Runtime>::get()
    }
}

pub struct FindAuthorTruncated<F>(PhantomData<F>);
impl<F: FindAuthor<u32>> FindAuthor<H160> for FindAuthorTruncated<F> {
    fn find_author<'a, I>(digests: I) -> Option<H160>
    where
        I: 'a + IntoIterator<Item = (ConsensusEngineId, &'a [u8])>,
    {
        if let Some(author_index) = F::find_author(digests) {
            pallet_aura::Authorities::<Runtime>::get()
                .get(author_index as usize)
                .and_then(|authority_id| {
                    let raw_vec = authority_id.to_raw_vec();
                    raw_vec.get(4..24).map(H160::from_slice)
                })
        } else {
            None
        }
    }
}

const BLOCK_GAS_LIMIT: u64 = 75_000_000;

/// `WeightPerGas` is an approximate ratio of the amount of Weight per Gas.
///
fn weight_per_gas() -> Weight {
    (NORMAL_DISPATCH_RATIO * MAXIMUM_BLOCK_WEIGHT).saturating_div(BLOCK_GAS_LIMIT)
}

parameter_types! {
    pub BlockGasLimit: U256 = U256::from(BLOCK_GAS_LIMIT);
    pub const GasLimitPovSizeRatio: u64 = 0;
    pub PrecompilesValue: FrontierPrecompiles<Runtime> = FrontierPrecompiles::<_>::new();
    pub WeightPerGas: Weight = weight_per_gas();
    pub SuicideQuickClearLimit: u32 = 0;
}

/// The difference between EVM decimals and Substrate decimals.
/// Substrate balances has 9 decimals, while EVM has 18, so the
/// difference factor is 9 decimals, or 10^9
const EVM_TO_SUBSTRATE_DECIMALS: u64 = 1_000_000_000_u64;

pub struct SubtensorEvmBalanceConverter;

impl BalanceConverter for SubtensorEvmBalanceConverter {
    /// Convert from Substrate balance (u64) to EVM balance (U256)
    fn into_evm_balance(value: U256) -> Option<U256> {
        if let Some(evm_value) = value.checked_mul(U256::from(EVM_TO_SUBSTRATE_DECIMALS)) {
            // Ensure the result fits within the maximum U256 value
            if evm_value <= U256::MAX {
                Some(evm_value)
            } else {
                // Log value too large
                log::debug!(
                    "SubtensorEvmBalanceConverter::into_evm_balance( {:?} ) larger than U256::MAX",
                    value
                );
                None
            }
        } else {
            // Log overflow
            log::debug!(
                "SubtensorEvmBalanceConverter::into_evm_balance( {:?} ) overflow",
                value
            );
            None
        }
    }

    /// Convert from EVM balance (U256) to Substrate balance (u64)
    fn into_substrate_balance(value: U256) -> Option<U256> {
        if let Some(substrate_value) = value.checked_div(U256::from(EVM_TO_SUBSTRATE_DECIMALS)) {
            // Ensure the result fits within the TAO balance type (u64)
            if substrate_value <= U256::from(u64::MAX) {
                Some(substrate_value)
            } else {
                // Log value too large
                log::debug!(
                    "SubtensorEvmBalanceConverter::into_substrate_balance( {:?} ) larger than u64::MAX",
                    value
                );
                None
            }
        } else {
            // Log overflow
            log::debug!(
                "SubtensorEvmBalanceConverter::into_substrate_balance( {:?} ) overflow",
                value
            );
            None
        }
    }
}

impl pallet_evm::Config for Runtime {
    type FeeCalculator = BaseFee;
    type GasWeightMapping = pallet_evm::FixedGasWeightMapping<Self>;
    type WeightPerGas = WeightPerGas;
    type BlockHashMapping = pallet_ethereum::EthereumBlockHashMapping<Self>;
    type CallOrigin = pallet_evm::EnsureAddressTruncated;
    type WithdrawOrigin = pallet_evm::EnsureAddressTruncated;
    type AddressMapping = pallet_evm::HashedAddressMapping<BlakeTwo256>;
    type Currency = Balances;
    type RuntimeEvent = RuntimeEvent;
    type PrecompilesType = FrontierPrecompiles<Self>;
    type PrecompilesValue = PrecompilesValue;
    type ChainId = ConfigurableChainId;
    type BlockGasLimit = BlockGasLimit;
    type Runner = pallet_evm::runner::stack::Runner<Self>;
    type OnChargeTransaction = ();
    type OnCreate = ();
    type FindAuthor = FindAuthorTruncated<Aura>;
    type GasLimitPovSizeRatio = GasLimitPovSizeRatio;
    type SuicideQuickClearLimit = SuicideQuickClearLimit;
    type Timestamp = Timestamp;
    type WeightInfo = pallet_evm::weights::SubstrateWeight<Self>;
    type BalanceConverter = SubtensorEvmBalanceConverter;
}

parameter_types! {
    pub const PostBlockAndTxnHashes: PostLogContent = PostLogContent::BlockAndTxnHashes;
}

impl pallet_ethereum::Config for Runtime {
    type RuntimeEvent = RuntimeEvent;
    type StateRoot = pallet_ethereum::IntermediateStateRoot<Self>;
    type PostLogContent = PostBlockAndTxnHashes;
    type ExtraDataLength = ConstU32<30>;
}

parameter_types! {
    pub BoundDivision: U256 = U256::from(1024);
}

impl pallet_dynamic_fee::Config for Runtime {
    type MinGasPriceBoundDivisor = BoundDivision;
}

parameter_types! {
    pub DefaultBaseFeePerGas: U256 = U256::from(20_000_000_000_u128);
    pub DefaultElasticity: Permill = Permill::from_parts(125_000);
}
pub struct BaseFeeThreshold;
impl pallet_base_fee::BaseFeeThreshold for BaseFeeThreshold {
    fn lower() -> Permill {
        Permill::zero()
    }
    fn ideal() -> Permill {
        Permill::from_parts(500_000)
    }
    fn upper() -> Permill {
        Permill::from_parts(1_000_000)
    }
}
impl pallet_base_fee::Config for Runtime {
    type RuntimeEvent = RuntimeEvent;
    type Threshold = BaseFeeThreshold;
    type DefaultBaseFeePerGas = DefaultBaseFeePerGas;
    type DefaultElasticity = DefaultElasticity;
}

#[derive(Clone)]
pub struct TransactionConverter<B>(PhantomData<B>);

impl<B> Default for TransactionConverter<B> {
    fn default() -> Self {
        Self(PhantomData)
    }
}

impl<B: BlockT> fp_rpc::ConvertTransaction<<B as BlockT>::Extrinsic> for TransactionConverter<B> {
    fn convert_transaction(
        &self,
        transaction: pallet_ethereum::Transaction,
    ) -> <B as BlockT>::Extrinsic {
        let extrinsic = UncheckedExtrinsic::new_unsigned(
            pallet_ethereum::Call::<Runtime>::transact { transaction }.into(),
        );
        let encoded = extrinsic.encode();
        <B as BlockT>::Extrinsic::decode(&mut &encoded[..])
            .expect("Encoded extrinsic is always valid")
    }
}

impl fp_self_contained::SelfContainedCall for RuntimeCall {
    type SignedInfo = H160;

    fn is_self_contained(&self) -> bool {
        match self {
            RuntimeCall::Ethereum(call) => call.is_self_contained(),
            _ => false,
        }
    }

    fn check_self_contained(&self) -> Option<Result<Self::SignedInfo, TransactionValidityError>> {
        match self {
            RuntimeCall::Ethereum(call) => call.check_self_contained(),
            _ => None,
        }
    }

    fn validate_self_contained(
        &self,
        info: &Self::SignedInfo,
        dispatch_info: &DispatchInfoOf<RuntimeCall>,
        len: usize,
    ) -> Option<TransactionValidity> {
        match self {
            RuntimeCall::Ethereum(call) => call.validate_self_contained(info, dispatch_info, len),
            _ => None,
        }
    }

    fn pre_dispatch_self_contained(
        &self,
        info: &Self::SignedInfo,
        dispatch_info: &DispatchInfoOf<RuntimeCall>,
        len: usize,
    ) -> Option<Result<(), TransactionValidityError>> {
        match self {
            RuntimeCall::Ethereum(call) => {
                call.pre_dispatch_self_contained(info, dispatch_info, len)
            }
            _ => None,
        }
    }

    fn apply_self_contained(
        self,
        info: Self::SignedInfo,
    ) -> Option<sp_runtime::DispatchResultWithInfo<PostDispatchInfoOf<Self>>> {
        match self {
            call @ RuntimeCall::Ethereum(pallet_ethereum::Call::transact { .. }) => {
                Some(call.dispatch(RuntimeOrigin::from(
                    pallet_ethereum::RawOrigin::EthereumTransaction(info),
                )))
            }
            _ => None,
        }
    }
}

// Create the runtime by composing the FRAME pallets that were previously configured.
construct_runtime!(
    pub struct Runtime
    {
        System: frame_system = 0,
        RandomnessCollectiveFlip: pallet_insecure_randomness_collective_flip = 1,
        Timestamp: pallet_timestamp = 2,
        Aura: pallet_aura = 3,
        Grandpa: pallet_grandpa = 4,
        Balances: pallet_balances = 5,
        TransactionPayment: pallet_transaction_payment = 6,
        SubtensorModule: pallet_subtensor = 7,
        Triumvirate: pallet_collective::<Instance1>::{Pallet, Call, Storage, Origin<T>, Event<T>, Config<T>} = 8,
        TriumvirateMembers: pallet_membership::<Instance1>::{Pallet, Call, Storage, Event<T>, Config<T>} = 9,
        SenateMembers: pallet_membership::<Instance2>::{Pallet, Call, Storage, Event<T>, Config<T>} = 10,
        Utility: pallet_utility = 11,
        Sudo: pallet_sudo = 12,
        Multisig: pallet_multisig = 13,
        Preimage: pallet_preimage = 14,
        Scheduler: pallet_scheduler = 15,
        Proxy: pallet_proxy = 16,
        Registry: pallet_registry = 17,
        Commitments: pallet_commitments = 18,
        AdminUtils: pallet_admin_utils = 19,
        SafeMode: pallet_safe_mode = 20,

        // Frontier
        Ethereum: pallet_ethereum = 21,
        EVM: pallet_evm = 22,
        EVMChainId: pallet_evm_chain_id = 23,
        DynamicFee: pallet_dynamic_fee = 24,
        BaseFee: pallet_base_fee = 25,

        Drand: pallet_drand = 26,
    }
);

// The address format for describing accounts.
pub type Address = sp_runtime::MultiAddress<AccountId, ()>;
// Block header type as expected by this runtime.
pub type Header = generic::Header<BlockNumber, BlakeTwo256>;
// Block type as expected by this runtime.
pub type Block = generic::Block<Header, UncheckedExtrinsic>;
// The SignedExtension to the basic transaction logic.
pub type SignedExtra = (
    frame_system::CheckNonZeroSender<Runtime>,
    frame_system::CheckSpecVersion<Runtime>,
    frame_system::CheckTxVersion<Runtime>,
    frame_system::CheckGenesis<Runtime>,
    frame_system::CheckEra<Runtime>,
    check_nonce::CheckNonce<Runtime>,
    frame_system::CheckWeight<Runtime>,
    pallet_transaction_payment::ChargeTransactionPayment<Runtime>,
    pallet_subtensor::SubtensorSignedExtension<Runtime>,
    pallet_commitments::CommitmentsSignedExtension<Runtime>,
    frame_metadata_hash_extension::CheckMetadataHash<Runtime>,
);

type Migrations = (
    // Leave this migration in the runtime, so every runtime upgrade tiny rounding errors (fractions of fractions
    // of a cent) are cleaned up. These tiny rounding errors occur due to floating point coversion.
    pallet_subtensor::migrations::migrate_init_total_issuance::initialise_total_issuance::Migration<
        Runtime,
    >,
);

// Unchecked extrinsic type as expected by this runtime.
pub type UncheckedExtrinsic =
    fp_self_contained::UncheckedExtrinsic<Address, RuntimeCall, Signature, SignedExtra>;

/// Extrinsic type that has already been checked.
pub type CheckedExtrinsic =
    fp_self_contained::CheckedExtrinsic<AccountId, RuntimeCall, SignedExtra, H160>;

// The payload being signed in transactions.
pub type SignedPayload = generic::SignedPayload<RuntimeCall, SignedExtra>;
// Executive: handles dispatch to the various modules.
pub type Executive = frame_executive::Executive<
    Runtime,
    Block,
    frame_system::ChainContext<Runtime>,
    Runtime,
    AllPalletsWithSystem,
    Migrations,
>;

#[cfg(feature = "runtime-benchmarks")]
#[macro_use]
extern crate frame_benchmarking;

#[cfg(feature = "runtime-benchmarks")]
mod benches {
    define_benchmarks!(
        [frame_benchmarking, BaselineBench::<Runtime>]
        [frame_system, SystemBench::<Runtime>]
        [pallet_balances, Balances]
        [pallet_timestamp, Timestamp]
        [pallet_sudo, Sudo]
        [pallet_registry, Registry]
        [pallet_commitments, Commitments]
        [pallet_admin_utils, AdminUtils]
        [pallet_subtensor, SubtensorModule]
        [pallet_drand, Drand]
    );
}

impl_runtime_apis! {
    impl sp_api::Core<Block> for Runtime {
        fn version() -> RuntimeVersion {
            VERSION
        }

        fn execute_block(block: Block) {
            Executive::execute_block(block);
        }

        fn initialize_block(header: &<Block as BlockT>::Header) -> sp_runtime::ExtrinsicInclusionMode {
            Executive::initialize_block(header)
        }
    }

    impl sp_api::Metadata<Block> for Runtime {
        fn metadata() -> OpaqueMetadata {
            OpaqueMetadata::new(Runtime::metadata().into())
        }

        fn metadata_at_version(version: u32) -> Option<OpaqueMetadata> {
            Runtime::metadata_at_version(version)
        }

        fn metadata_versions() -> sp_std::vec::Vec<u32> {
            Runtime::metadata_versions()
        }
    }

    impl sp_block_builder::BlockBuilder<Block> for Runtime {
        fn apply_extrinsic(extrinsic: <Block as BlockT>::Extrinsic) -> ApplyExtrinsicResult {
            Executive::apply_extrinsic(extrinsic)
        }

        fn finalize_block() -> <Block as BlockT>::Header {
            Executive::finalize_block()
        }

        fn inherent_extrinsics(data: sp_inherents::InherentData) -> Vec<<Block as BlockT>::Extrinsic> {
            data.create_extrinsics()
        }

        fn check_inherents(
            block: Block,
            data: sp_inherents::InherentData,
        ) -> sp_inherents::CheckInherentsResult {
            data.check_extrinsics(&block)
        }
    }

    impl sp_genesis_builder::GenesisBuilder<Block> for Runtime {
        fn build_state(config: Vec<u8>) -> sp_genesis_builder::Result {
            build_state::<RuntimeGenesisConfig>(config)
        }

        fn get_preset(id: &Option<sp_genesis_builder::PresetId>) -> Option<Vec<u8>> {
            get_preset::<RuntimeGenesisConfig>(id, |_| None)
        }

        fn preset_names() -> Vec<sp_genesis_builder::PresetId> {
            vec![]
        }
    }

    impl sp_transaction_pool::runtime_api::TaggedTransactionQueue<Block> for Runtime {
        fn validate_transaction(
            source: TransactionSource,
            tx: <Block as BlockT>::Extrinsic,
            block_hash: <Block as BlockT>::Hash,
        ) -> TransactionValidity {
            Executive::validate_transaction(source, tx, block_hash)
        }
    }

    impl sp_offchain::OffchainWorkerApi<Block> for Runtime {
        fn offchain_worker(header: &<Block as BlockT>::Header) {
            Executive::offchain_worker(header)
        }
    }

    impl sp_consensus_aura::AuraApi<Block, AuraId> for Runtime {
        fn slot_duration() -> sp_consensus_aura::SlotDuration {
            sp_consensus_aura::SlotDuration::from_millis(Aura::slot_duration())
        }

        fn authorities() -> Vec<AuraId> {
            pallet_aura::Authorities::<Runtime>::get().into_inner()
        }
    }

    impl sp_session::SessionKeys<Block> for Runtime {
        fn generate_session_keys(seed: Option<Vec<u8>>) -> Vec<u8> {
            opaque::SessionKeys::generate(seed)
        }

        fn decode_session_keys(
            encoded: Vec<u8>,
        ) -> Option<Vec<(Vec<u8>, KeyTypeId)>> {
            opaque::SessionKeys::decode_into_raw_public_keys(&encoded)
        }
    }

    impl fg_primitives::GrandpaApi<Block> for Runtime {
        fn grandpa_authorities() -> GrandpaAuthorityList {
            Grandpa::grandpa_authorities()
        }

        fn current_set_id() -> fg_primitives::SetId {
            Grandpa::current_set_id()
        }

        fn submit_report_equivocation_unsigned_extrinsic(
            _equivocation_proof: fg_primitives::EquivocationProof<
                <Block as BlockT>::Hash,
                NumberFor<Block>,
            >,
            _key_owner_proof: fg_primitives::OpaqueKeyOwnershipProof,
        ) -> Option<()> {
            None
        }

        fn generate_key_ownership_proof(
            _set_id: fg_primitives::SetId,
            _authority_id: GrandpaId,
        ) -> Option<fg_primitives::OpaqueKeyOwnershipProof> {
            // NOTE: this is the only implementation possible since we've
            // defined our key owner proof type as a bottom type (i.e. a type
            // with no values).
            None
        }
    }

    impl frame_system_rpc_runtime_api::AccountNonceApi<Block, AccountId, Index> for Runtime {
        fn account_nonce(account: AccountId) -> Index {
            System::account_nonce(account)
        }
    }

    impl pallet_transaction_payment_rpc_runtime_api::TransactionPaymentApi<Block, Balance> for Runtime {
        fn query_info(
            uxt: <Block as BlockT>::Extrinsic,
            len: u32,
        ) -> pallet_transaction_payment_rpc_runtime_api::RuntimeDispatchInfo<Balance> {
            TransactionPayment::query_info(uxt, len)
        }
        fn query_fee_details(
            uxt: <Block as BlockT>::Extrinsic,
            len: u32,
        ) -> pallet_transaction_payment::FeeDetails<Balance> {
            TransactionPayment::query_fee_details(uxt, len)
        }
        fn query_weight_to_fee(weight: Weight) -> Balance {
            TransactionPayment::weight_to_fee(weight)
        }
        fn query_length_to_fee(length: u32) -> Balance {
            TransactionPayment::length_to_fee(length)
        }
    }

    impl pallet_transaction_payment_rpc_runtime_api::TransactionPaymentCallApi<Block, Balance, RuntimeCall>
        for Runtime
    {
        fn query_call_info(
            call: RuntimeCall,
            len: u32,
        ) -> pallet_transaction_payment::RuntimeDispatchInfo<Balance> {
            TransactionPayment::query_call_info(call, len)
        }
        fn query_call_fee_details(
            call: RuntimeCall,
            len: u32,
        ) -> pallet_transaction_payment::FeeDetails<Balance> {
            TransactionPayment::query_call_fee_details(call, len)
        }
        fn query_weight_to_fee(weight: Weight) -> Balance {
            TransactionPayment::weight_to_fee(weight)
        }
        fn query_length_to_fee(length: u32) -> Balance {
            TransactionPayment::length_to_fee(length)
        }
    }

    impl fp_rpc::EthereumRuntimeRPCApi<Block> for Runtime {
        fn chain_id() -> u64 {
            <Runtime as pallet_evm::Config>::ChainId::get()
        }

        fn account_basic(address: H160) -> EVMAccount {
            let (account, _) = pallet_evm::Pallet::<Runtime>::account_basic(&address);
            account
        }

        fn gas_price() -> U256 {
            let (gas_price, _) = <Runtime as pallet_evm::Config>::FeeCalculator::min_gas_price();
            gas_price
        }

        fn account_code_at(address: H160) -> Vec<u8> {
            pallet_evm::AccountCodes::<Runtime>::get(address)
        }

        fn author() -> H160 {
            <pallet_evm::Pallet<Runtime>>::find_author()
        }

        fn storage_at(address: H160, index: U256) -> H256 {
            let mut tmp = [0u8; 32];
            index.to_big_endian(&mut tmp);
            pallet_evm::AccountStorages::<Runtime>::get(address, H256::from_slice(&tmp[..]))
        }

        fn call(
            from: H160,
            to: H160,
            data: Vec<u8>,
            value: U256,
            gas_limit: U256,
            max_fee_per_gas: Option<U256>,
            max_priority_fee_per_gas: Option<U256>,
            nonce: Option<U256>,
            estimate: bool,
            access_list: Option<Vec<(H160, Vec<H256>)>>,
        ) -> Result<pallet_evm::CallInfo, sp_runtime::DispatchError> {
            use pallet_evm::GasWeightMapping as _;

            let config = if estimate {
                let mut config = <Runtime as pallet_evm::Config>::config().clone();
                config.estimate = true;
                Some(config)
            } else {
                None
            };

                    // Estimated encoded transaction size must be based on the heaviest transaction
                    // type (EIP1559Transaction) to be compatible with all transaction types.
                    let mut estimated_transaction_len = data.len() +
                        // pallet ethereum index: 1
                        // transact call index: 1
                        // Transaction enum variant: 1
                        // chain_id 8 bytes
                        // nonce: 32
                        // max_priority_fee_per_gas: 32
                        // max_fee_per_gas: 32
                        // gas_limit: 32
                        // action: 21 (enum varianrt + call address)
                        // value: 32
                        // access_list: 1 (empty vec size)
                        // 65 bytes signature
                        258;

                    if access_list.is_some() {
                        estimated_transaction_len += access_list.encoded_size();
                    }


                    let gas_limit = if gas_limit > U256::from(u64::MAX) {
                        u64::MAX
                    } else {
                        gas_limit.low_u64()
                    };
            let without_base_extrinsic_weight = true;

            let (weight_limit, proof_size_base_cost) =
                match <Runtime as pallet_evm::Config>::GasWeightMapping::gas_to_weight(
                    gas_limit,
                    without_base_extrinsic_weight
                ) {
                    weight_limit if weight_limit.proof_size() > 0 => {
                        (Some(weight_limit), Some(estimated_transaction_len as u64))
                    }
                    _ => (None, None),
                };

            <Runtime as pallet_evm::Config>::Runner::call(
                from,
                to,
                data,
                value,
                gas_limit.unique_saturated_into(),
                max_fee_per_gas,
                max_priority_fee_per_gas,
                nonce,
                access_list.unwrap_or_default(),
                false,
                true,
                weight_limit,
                proof_size_base_cost,
                config.as_ref().unwrap_or(<Runtime as pallet_evm::Config>::config()),
            ).map_err(|err| err.error.into())
        }

        fn create(
            from: H160,
            data: Vec<u8>,
            value: U256,
            gas_limit: U256,
            max_fee_per_gas: Option<U256>,
            max_priority_fee_per_gas: Option<U256>,
            nonce: Option<U256>,
            estimate: bool,
            access_list: Option<Vec<(H160, Vec<H256>)>>,
        ) -> Result<pallet_evm::CreateInfo, sp_runtime::DispatchError> {
            use pallet_evm::GasWeightMapping as _;

            let config = if estimate {
                let mut config = <Runtime as pallet_evm::Config>::config().clone();
                config.estimate = true;
                Some(config)
            } else {
                None
            };


            let mut estimated_transaction_len = data.len() +
                // from: 20
                // value: 32
                // gas_limit: 32
                // nonce: 32
                // 1 byte transaction action variant
                // chain id 8 bytes
                // 65 bytes signature
                190;

            if max_fee_per_gas.is_some() {
                estimated_transaction_len += 32;
            }
            if max_priority_fee_per_gas.is_some() {
                estimated_transaction_len += 32;
            }
            if access_list.is_some() {
                estimated_transaction_len += access_list.encoded_size();
            }


            let gas_limit = if gas_limit > U256::from(u64::MAX) {
                u64::MAX
            } else {
                gas_limit.low_u64()
            };
            let without_base_extrinsic_weight = true;

            let (weight_limit, proof_size_base_cost) =
                match <Runtime as pallet_evm::Config>::GasWeightMapping::gas_to_weight(
                    gas_limit,
                    without_base_extrinsic_weight
                ) {
                    weight_limit if weight_limit.proof_size() > 0 => {
                        (Some(weight_limit), Some(estimated_transaction_len as u64))
                    }
                    _ => (None, None),
                };

            let whitelist = pallet_evm::WhitelistedCreators::<Runtime>::get();
            let whitelist_disabled = pallet_evm::DisableWhitelistCheck::<Runtime>::get();
            <Runtime as pallet_evm::Config>::Runner::create(
                from,
                data,
                value,
                gas_limit.unique_saturated_into(),
                max_fee_per_gas,
                max_priority_fee_per_gas,
                nonce,
                access_list.unwrap_or_default(),
                whitelist,
                whitelist_disabled,
                false,
                true,
                weight_limit,
                proof_size_base_cost,
                config.as_ref().unwrap_or(<Runtime as pallet_evm::Config>::config()),
            ).map_err(|err| err.error.into())
        }

        fn current_transaction_statuses() -> Option<Vec<TransactionStatus>> {
            pallet_ethereum::CurrentTransactionStatuses::<Runtime>::get()
        }

        fn current_block() -> Option<pallet_ethereum::Block> {
            pallet_ethereum::CurrentBlock::<Runtime>::get()
        }

        fn current_receipts() -> Option<Vec<pallet_ethereum::Receipt>> {
            pallet_ethereum::CurrentReceipts::<Runtime>::get()
        }

        fn current_all() -> (
            Option<pallet_ethereum::Block>,
            Option<Vec<pallet_ethereum::Receipt>>,
            Option<Vec<TransactionStatus>>
        ) {
            (
                pallet_ethereum::CurrentBlock::<Runtime>::get(),
                pallet_ethereum::CurrentReceipts::<Runtime>::get(),
                pallet_ethereum::CurrentTransactionStatuses::<Runtime>::get()
            )
        }

        fn extrinsic_filter(
            xts: Vec<<Block as BlockT>::Extrinsic>,
        ) -> Vec<EthereumTransaction> {
            xts.into_iter().filter_map(|xt| match xt.0.function {
                RuntimeCall::Ethereum(transact { transaction }) => Some(transaction),
                _ => None
            }).collect::<Vec<EthereumTransaction>>()
        }

        fn elasticity() -> Option<Permill> {
            Some(pallet_base_fee::Elasticity::<Runtime>::get())
        }

        fn gas_limit_multiplier_support() {}

        fn pending_block(
            xts: Vec<<Block as BlockT>::Extrinsic>,
        ) -> (Option<pallet_ethereum::Block>, Option<Vec<TransactionStatus>>) {
            for ext in xts.into_iter() {
                let _ = Executive::apply_extrinsic(ext);
            }

            Ethereum::on_finalize(System::block_number() + 1);

            (
                pallet_ethereum::CurrentBlock::<Runtime>::get(),
                pallet_ethereum::CurrentTransactionStatuses::<Runtime>::get()
            )
        }

        fn initialize_pending_block(header: &<Block as BlockT>::Header) {
            Executive::initialize_block(header);
        }
    }

    impl fp_rpc::ConvertTransactionRuntimeApi<Block> for Runtime {
        fn convert_transaction(transaction: EthereumTransaction) -> <Block as BlockT>::Extrinsic {
            UncheckedExtrinsic::new_unsigned(
                pallet_ethereum::Call::<Runtime>::transact { transaction }.into(),
            )
        }
    }

    #[cfg(feature = "runtime-benchmarks")]
    impl frame_benchmarking::Benchmark<Block> for Runtime {
        fn benchmark_metadata(extra: bool) -> (
            Vec<frame_benchmarking::BenchmarkList>,
            Vec<frame_support::traits::StorageInfo>,
        ) {
            use frame_benchmarking::{baseline, Benchmarking, BenchmarkList};
            use frame_support::traits::StorageInfoTrait;
            use frame_system_benchmarking::Pallet as SystemBench;
            use baseline::Pallet as BaselineBench;

            let mut list = Vec::<BenchmarkList>::new();
            list_benchmarks!(list, extra);

            let storage_info = AllPalletsWithSystem::storage_info();

            (list, storage_info)
        }

        fn dispatch_benchmark(
            config: frame_benchmarking::BenchmarkConfig
        ) -> Result<Vec<frame_benchmarking::BenchmarkBatch>, sp_runtime::RuntimeString> {
            use frame_benchmarking::{baseline, Benchmarking, BenchmarkBatch};
            use sp_storage::TrackedStorageKey;

            use frame_system_benchmarking::Pallet as SystemBench;
            use baseline::Pallet as BaselineBench;

            #[allow(non_local_definitions)]
            impl frame_system_benchmarking::Config for Runtime {}

            #[allow(non_local_definitions)]
            impl baseline::Config for Runtime {}

            use frame_support::traits::WhitelistedStorageKeys;
            let whitelist: Vec<TrackedStorageKey> = AllPalletsWithSystem::whitelisted_storage_keys();

            let mut batches = Vec::<BenchmarkBatch>::new();
            let params = (&config, &whitelist);
            add_benchmarks!(params, batches);

            Ok(batches)
        }
    }

    #[cfg(feature = "try-runtime")]
    impl frame_try_runtime::TryRuntime<Block> for Runtime {
        #[allow(clippy::unwrap_used)]
        fn on_runtime_upgrade(checks: frame_try_runtime::UpgradeCheckSelect) -> (Weight, Weight) {
            // NOTE: intentional unwrap: we don't want to propagate the error backwards, and want to
            // have a backtrace here. If any of the pre/post migration checks fail, we shall stop
            // right here and right now.
            let weight = Executive::try_runtime_upgrade(checks).unwrap();
            (weight, BlockWeights::get().max_block)
        }

        fn execute_block(
            block: Block,
            state_root_check: bool,
            signature_check: bool,
            select: frame_try_runtime::TryStateSelect
        ) -> Weight {
            // NOTE: intentional unwrap: we don't want to propagate the error backwards, and want to
            // have a backtrace here.
            Executive::try_execute_block(block, state_root_check, signature_check, select).expect("execute-block failed")
        }
    }

    impl subtensor_custom_rpc_runtime_api::DelegateInfoRuntimeApi<Block> for Runtime {
        fn get_delegates() -> Vec<DelegateInfo<AccountId32>> {
            SubtensorModule::get_delegates()
        }

        fn get_delegate(delegate_account: AccountId32) -> Option<DelegateInfo<AccountId32>> {
            SubtensorModule::get_delegate(delegate_account)
        }

        fn get_delegated(delegatee_account: AccountId32) -> Vec<(DelegateInfo<AccountId32>, Compact<u64>)> {
            SubtensorModule::get_delegated(delegatee_account)
        }
    }

    impl subtensor_custom_rpc_runtime_api::NeuronInfoRuntimeApi<Block> for Runtime {
        fn get_neurons_lite(netuid: u16) -> Vec<NeuronInfoLite<AccountId32>> {
            SubtensorModule::get_neurons_lite(netuid)
        }

        fn get_neuron_lite(netuid: u16, uid: u16) -> Option<NeuronInfoLite<AccountId32>> {
            SubtensorModule::get_neuron_lite(netuid, uid)
        }

        fn get_neurons(netuid: u16) -> Vec<NeuronInfo<AccountId32>> {
            SubtensorModule::get_neurons(netuid)
        }

        fn get_neuron(netuid: u16, uid: u16) -> Option<NeuronInfo<AccountId32>> {
            SubtensorModule::get_neuron(netuid, uid)
        }
    }

    impl subtensor_custom_rpc_runtime_api::SubnetInfoRuntimeApi<Block> for Runtime {
        fn get_subnet_info(netuid: u16) -> Option<SubnetInfo<AccountId32>> {
            SubtensorModule::get_subnet_info(netuid)
        }

        fn get_subnets_info() -> Vec<Option<SubnetInfo<AccountId32>>> {
            SubtensorModule::get_subnets_info()
        }

        fn get_subnet_info_v2(netuid: u16) -> Option<SubnetInfov2<AccountId32>> {
            SubtensorModule::get_subnet_info_v2(netuid)
        }

        fn get_subnets_info_v2() -> Vec<Option<SubnetInfov2<AccountId32>>> {
            SubtensorModule::get_subnets_info_v2()
        }

        fn get_subnet_hyperparams(netuid: u16) -> Option<SubnetHyperparams> {
            SubtensorModule::get_subnet_hyperparams(netuid)
        }

        fn get_dynamic_info(netuid: u16) -> Option<DynamicInfo<AccountId32>> {
            SubtensorModule::get_dynamic_info(netuid)
        }

<<<<<<< HEAD
        fn get_subnet_state(netuid: u16) -> Option<SubnetState<AccountId32>> {
            SubtensorModule::get_subnet_state(netuid)
        }

        fn get_all_dynamic_info() -> Vec<Option<DynamicInfo<AccountId32>>> {
            SubtensorModule::get_all_dynamic_info()
=======
        fn get_metagraph(netuid: u16) -> Vec<u8> {
            let _result = SubtensorModule::get_metagraph(netuid);
            if _result.is_some() {
                let result = _result.expect("Could not get Metagraph.");
                result.encode()
            } else {
                vec![]
            }
        }

        fn get_subnet_state(netuid: u16) -> Vec<u8> {
            let _result = SubtensorModule::get_subnet_state(netuid);
            if _result.is_some() {
                let result = _result.expect("Could not get SubnetState.");
                result.encode()
            } else {
                vec![]
            }
        }

        fn get_all_metagraphs() -> Vec<u8> {
            let result = SubtensorModule::get_all_metagraphs();
            result.encode()
        }

        fn get_all_dynamic_info() -> Vec<u8> {
            let result = SubtensorModule::get_all_dynamic_info();
            result.encode()
>>>>>>> a1d7e871
        }
    }

    impl subtensor_custom_rpc_runtime_api::StakeInfoRuntimeApi<Block> for Runtime {
        fn get_stake_info_for_coldkey( coldkey_account: AccountId32 ) -> Vec<StakeInfo<AccountId32>> {
            SubtensorModule::get_stake_info_for_coldkey( coldkey_account )
        }

        fn get_stake_info_for_coldkeys( coldkey_accounts: Vec<AccountId32> ) -> Vec<(AccountId32, Vec<StakeInfo<AccountId32>>)> {
            SubtensorModule::get_stake_info_for_coldkeys( coldkey_accounts )
        }
    }

    impl subtensor_custom_rpc_runtime_api::SubnetRegistrationRuntimeApi<Block> for Runtime {
        fn get_network_registration_cost() -> u64 {
            SubtensorModule::get_network_lock_cost()
        }
    }
}

#[test]
fn check_whitelist() {
    use crate::*;
    use frame_support::traits::WhitelistedStorageKeys;
    use sp_core::hexdisplay::HexDisplay;
    use std::collections::HashSet;
    let whitelist: HashSet<String> = AllPalletsWithSystem::whitelisted_storage_keys()
        .iter()
        .map(|e| HexDisplay::from(&e.key).to_string())
        .collect();

    // Block Number
    assert!(whitelist.contains("26aa394eea5630e07c48ae0c9558cef702a5c1b19ab7a04f536c519aca4983ac"));
    // Total Issuance
    assert!(whitelist.contains("c2261276cc9d1f8598ea4b6a74b15c2f57c875e4cff74148e4628f264b974c80"));
    // Execution Phase
    assert!(whitelist.contains("26aa394eea5630e07c48ae0c9558cef7ff553b5a9862a516939d82b3d3d8661a"));
    // Event Count
    assert!(whitelist.contains("26aa394eea5630e07c48ae0c9558cef70a98fdbe9ce6c55837576c60c7af3850"));
    // System Events
    assert!(whitelist.contains("26aa394eea5630e07c48ae0c9558cef780d41e5e16056765bc8461851072c9d7"));
}

#[test]
fn test_into_substrate_balance_valid() {
    // Valid conversion within u64 range
    let evm_balance = U256::from(1_000_000_000_000_000_000u128); // 1 TAO in EVM
    let expected_substrate_balance = U256::from(1_000_000_000u128); // 1 TAO in Substrate

    let result = SubtensorEvmBalanceConverter::into_substrate_balance(evm_balance);
    assert_eq!(result, Some(expected_substrate_balance));
}

#[test]
fn test_into_substrate_balance_large_value() {
    // Maximum valid balance for u64
    let evm_balance = U256::from(u64::MAX) * U256::from(EVM_TO_SUBSTRATE_DECIMALS); // Max u64 TAO in EVM
    let expected_substrate_balance = U256::from(u64::MAX);

    let result = SubtensorEvmBalanceConverter::into_substrate_balance(evm_balance);
    assert_eq!(result, Some(expected_substrate_balance));
}

#[test]
fn test_into_substrate_balance_exceeds_u64() {
    // EVM balance that exceeds u64 after conversion
    let evm_balance =
        (U256::from(u64::MAX) + U256::from(1)) * U256::from(EVM_TO_SUBSTRATE_DECIMALS);

    let result = SubtensorEvmBalanceConverter::into_substrate_balance(evm_balance);
    assert_eq!(result, None); // Exceeds u64, should return None
}

#[test]
fn test_into_substrate_balance_precision_loss() {
    // EVM balance with precision loss
    let evm_balance = U256::from(1_000_000_000_123_456_789u128); // 1 TAO + extra precision in EVM
    let expected_substrate_balance = U256::from(1_000_000_000u128); // Truncated to 1 TAO in Substrate

    let result = SubtensorEvmBalanceConverter::into_substrate_balance(evm_balance);
    assert_eq!(result, Some(expected_substrate_balance));
}

#[test]
fn test_into_substrate_balance_zero_value() {
    // Zero balance should convert to zero
    let evm_balance = U256::from(0);
    let expected_substrate_balance = U256::from(0);

    let result = SubtensorEvmBalanceConverter::into_substrate_balance(evm_balance);
    assert_eq!(result, Some(expected_substrate_balance));
}

#[test]
fn test_into_evm_balance_valid() {
    // Valid conversion from Substrate to EVM
    let substrate_balance = U256::from(1_000_000_000u128); // 1 TAO in Substrate
    let expected_evm_balance = U256::from(1_000_000_000_000_000_000u128); // 1 TAO in EVM

    let result = SubtensorEvmBalanceConverter::into_evm_balance(substrate_balance);
    assert_eq!(result, Some(expected_evm_balance));
}

#[test]
fn test_into_evm_balance_overflow() {
    // Substrate balance larger than u64::MAX but valid within U256
    let substrate_balance = U256::from(u64::MAX) + U256::from(1); // Large balance
    let expected_evm_balance = substrate_balance * U256::from(EVM_TO_SUBSTRATE_DECIMALS);

    let result = SubtensorEvmBalanceConverter::into_evm_balance(substrate_balance);
    assert_eq!(result, Some(expected_evm_balance)); // Should return the scaled value
}<|MERGE_RESOLUTION|>--- conflicted
+++ resolved
@@ -2072,43 +2072,27 @@
             SubtensorModule::get_dynamic_info(netuid)
         }
 
-<<<<<<< HEAD
-        fn get_subnet_state(netuid: u16) -> Option<SubnetState<AccountId32>> {
+		fn get_metagraph(netuid: u16) -> Vec<u8> {
+			let _result = SubtensorModule::get_metagraph(netuid);
+			if _result.is_some() {
+				let result = _result.expect("Could not get Metagraph.");
+				result.encode()
+			} else {
+				vec![]
+			}
+		}
+
+		fn get_subnet_state(netuid: u16) -> Option<SubnetState<AccountId32>> {
             SubtensorModule::get_subnet_state(netuid)
+        }
+
+		fn get_all_metagraphs() -> Vec<u8> {
+            let result = SubtensorModule::get_all_metagraphs();
+            result.encode()
         }
 
         fn get_all_dynamic_info() -> Vec<Option<DynamicInfo<AccountId32>>> {
             SubtensorModule::get_all_dynamic_info()
-=======
-        fn get_metagraph(netuid: u16) -> Vec<u8> {
-            let _result = SubtensorModule::get_metagraph(netuid);
-            if _result.is_some() {
-                let result = _result.expect("Could not get Metagraph.");
-                result.encode()
-            } else {
-                vec![]
-            }
-        }
-
-        fn get_subnet_state(netuid: u16) -> Vec<u8> {
-            let _result = SubtensorModule::get_subnet_state(netuid);
-            if _result.is_some() {
-                let result = _result.expect("Could not get SubnetState.");
-                result.encode()
-            } else {
-                vec![]
-            }
-        }
-
-        fn get_all_metagraphs() -> Vec<u8> {
-            let result = SubtensorModule::get_all_metagraphs();
-            result.encode()
-        }
-
-        fn get_all_dynamic_info() -> Vec<u8> {
-            let result = SubtensorModule::get_all_dynamic_info();
-            result.encode()
->>>>>>> a1d7e871
         }
     }
 
